<div align="center">  
<h1>SAS<sup>®</sup> Viya<sup>®</sup> Container Recipes</h1>
<img src="docs/sas-container-icon.jpg" alt="SAS Containers Icon" height="200">
<p>Framework to build SAS Viya Docker images and create deployments using Kubernetes.</p>

<a href="https://www.sas.com/en_us/software/viya.html">
    <img src="https://img.shields.io/badge/SAS%20Viya-3.4-blue.svg?&colorA=0b5788&style=for-the-badge&logoWidth=30&logo=data:image/png;base64,iVBORw0KGgoAAAANSUhEUgAAADMAAABLCAYAAADd0L+GAAAJ+ElEQVR42t1beVCV1xU/z5n+VW2S2rSxjdla0zrWRGubSa21ndpO28TUJm1GsWpiVRKsCkZrFaPGojRsj4CyPUCQHQUBMbJvKoqRRaMiahaFJDqKsj3e4y1gzw/mo1CW797vvTycvPEMI/O9+93fvWf9nQN9feG7XxlxyiLjWSYuCaTvLg+mn6yPpsVBh2hHSjnFFNZS6rHzdOXz5imQYxevU3LFeTLw771iC+gvfgfpsZUh9Mjrenpgsf/YgnmQN/CzjTHkHp5LSeXnqc1o9rl37163jPDHDKC+Gcdpwe50euqNPa4H84vNcRR+9AzdvNvxAjaEjTkiPT093VabrR63t55vbfKKEHkwsur083/to4i8arLb7XexAaHNyt+Wrb2zS//WvkJ6YlUojXc2mG8vC6KVYbnU0m7ykt6gdlDW7KoG+sPOZBq/yElgfrg6nAz5NWSz25vwElcK65/NYrVVro48St9aGugYmJnrDVRx4Rph4bEUu73bGJFfTU+4h2oD86xnFBXUfkQ4nbEGo3i+fcV19NDf/OXAzFgfRU3NrXOcaeRYix1He4fZYoAXvNR4a2LJuU9IkeP1jfTpzZbpcPHwbDjE4ZzD/tJz9NiK98TAwINkn24gZ55o4+3Wmb4ZJ2jl3lyaty2Rpq+LpEf/PnhDD7OTmeIRRnO2xNOr/hn0dnIp5Zy+TBab7fSAQ8WBtLyTWkEPuPmPDgZG5n+okrABJ9zCjcyT9TR/VyqCoXSUn7DIrzermLomgjbGFdGVz5qn4GYVQC/tThsdDFIMm83e5CiQ989cpZf/c0A5PafIo6xa8GqNt1pmQQUvXLs5aeo/wocH89CSAIIeOwICsSGqoIa+L5SWyAvizawN0RRXUofAfWt7Snn/gQ16yCumAOpl0QrGbLEeXRaSzerhmix5A2cIVQ1NE57/Z+xgMPDfhXUfk1bvBftYFXaEvuHm57KU/5usSZsTSmBPg8H8tc9WrmtRLURo9/AjbOAKENcJSo8NcYU4xD4w8DJB2adIa1L4dnIZB7KAMSvKHnktiN16YB+Y7/B/Khsav6blVo5dvIbi6v6pNJ90D9Vk+FCv32xLFH0ZYphSWX55YOZ6x5OWW0koO4eNCZUPS4Kz6GBlPeVzrnfo1CVCrQJgzgaD4CYNBs5iUWCmQPkQ1guCs147f68Hgg9rQk/J2U9QUToVDMgFaTCtHabNj68KUfE0AZRQ9iEBwEgSU1SLG3IaGHZtRdJgkHOpLf4n33R297bm0cBwfLJuSy5DzBg7NfNOKlVdHO4exoVNqwCyvRn5vlPAICWXBrMmKk91ceRo2KyIdFks5b/bkeQoGNQvIdKueXlojurim+KLCVFVBAw+TZwNz/Xe7xgYuFdUfs5Ws5lvRVOr0bQJmxUV8A0oDjWDgfGhFJUBE5lfLZSuLwzIRKpuFgUDG4stqsUBaycBl4XkEBgQUTAogxHRBShclBYAZBIFhBikzz6FfEsbGHDGX9xp/61w7WK1Fs/bLpLKIPfT91K5MuoG8EuDs7WBGc8SfLiK+FBsouQcnn9QsK5HZp77wWU4BGFAHKNa5/ukjlQj6ZSfigx64KcbYqRqmjttnSuUKk9EZjChCGIcnkvYw91umTV7c9zwYAYLDTFYQ0ENXiZMnRoKa3BywmwLaKQOk1kvYz8nLjWOe3xliG44EKOwM7idaLrb1ukhU5yhuSRT97+0K42Y5PtCxoa4aaVjdkanYjODEcIGkCvxJjtFSwF0BuZJ1DWgV7cklMDDWUTBIOv2TizBd0cFM+7/r47rD1368Ys6mdqmudW4DLcq3nXzI5TbMg4Bz3pGFwjdjCL96oaGj0wgPXz6slQbD4ERtY6Mulks1kp07aSIc9jAa8yBdVltFaIOAfkdksvJQ0ntEb3RtLWRuqPVV6lbwsPh+ac99oqDUezHMyZfinfGs2i2qsQFGiizubXY0tHpJaNuO9NAnPuJg1GqRUNBLdy1DCHY7KaU1IKyRJ8lZT/sDT+duiZ80C0LvWgyl7Up3M8HjywKqMNkiViwOw2xRdDDBVBA1kkpQLHFtTrOLPptXTx6e0XRifrGcdioeDLaMnOWhId7bmMs3e3o9BAFY+6yFM7dEq/T1Dr/JUdvU5c1U8Zl59V+xB4uVDhD6LudHuFyISjnVH/skW4nINoz258r0/6OLzkrysCg/Silas1tRrcfr41UwMgz71sTS4UzBAiexSyNyHACQoLR3GWQ8Wwv+6Y7NG6CckG6VYhOg8BwApyNVCBFcuwQGPDTWVUNUm11pP9TlGA3ivgcOAYwMqr2isNTTc+yhytnAkKGaAdHp7IuSEnZqvSzJ1eFOj5v9vymWEIJLQIG4ypwIGprbksplwVzA/maUwbnPJiNxBCCWpbQburSi7RAwD9LgIETaH/VL0MIjAgDg76iqodLLP+QJqpzykystM2RBGNaHJSlCkaqkRRbVDei/dxu7ViIqQy1dbg8JnDPkmBsChjdENEICOMj+pwqjhOWeAzXQdBOT+aRx2fWRQmp7NakUpmgqVShtj/+O4VIcPNSJfGvtu6nFXsOQzD4JqRakKdXh0mxN4qg/P4Rf/e+GeNF5F8XnS+tYhD0gJTW+X0hzzGjipJYFggEjS/cPhbqLXN/8ObeMQPyPba1DN6QFiCQN8KPoHPwvzmALYklAOVyIHhneF61YvTSYjSZDTO8DBjl6gMDfcPIBobbBLljp8Unbo0AiF0LENQzIFCUbsEAUiGOPrjy+cTA7JPw9SrpuuNZA+r38LwzWm9EoZ3OvOiTOpTQmMC3AyaTfbYlr+YqvcB++8uYUMKav9+ZxBO51xV6SbPgVgcyNEOC3q3Wjj/jQVOXJXf3weMg9ZxnH7z+Lk7vjWazSvElRgZOWxsxOtUEzhidXwQufBCQ9hWfJRRWz3hGwQVKzVii7sGaPCCKdkmnsq4jQEC6c/Y9xBSGo3ww1zKkDwkj/fhG8zQki+8wAefGi/16awJNZ4ADBR24+T5pva0/PVejmJWxWK0XVFRKim/ekVKGeRwxRhMDaT7pFQQAIy2IG0PkxUYHitVqu4obwHfVAcgDiSuuG3GMflS36Zd5ov+GxlpwOGzwHGCDtY3PT2KW3puZGPRGFD13teCDG4YzUqOr1HqFymwNCqbZjsQErUHxTrvx9aXBWSKduZHqmcENKPZKOm7e6qILa3WuAoT3YIQfHQIFiBAYUYHhvcij8Pk8Mgzjd7LqKaHACk57IXcRJi1X7EM7GFKThxnUK+8eoDimXaEGzgACL4i/FMR4PGzV5X8NiGwb3Nny0MMUX3qWkMHa2etARRThfwOke6DY2ZXXZlVdIs/ofJDyyk1oFqcnkE+57yHU4/jTkh2p5Uhf+mU7Bzv8foFvOkpkgd6NPJivjPwX66dH9VYtHvAAAAAASUVORK5CYII="
        alt="SAS Viya Version"/></a>
<a href="https://www.docker.com/">
    <img src="https://img.shields.io/badge/Docker--ce-18+-blue.svg?&style=for-the-badge&colorA=066da5"
        alt="Docker Version"></a>
<a href="https://kubernetes.io/">
    <img src="https://img.shields.io/badge/Kubernetes-1.0+-blue.svg?&style=for-the-badge&colorA=0b5788"
        alt="Kubernetes Version"></a>
</div>

<br>
Container deployments are more lightweight and don't have as much
overhead as traditional virtual machines. By running a SAS engine inside a 
container, you can provision resources more efficiently to address a wide variety
of SAS workloads. Select a base SAS recipe and create custom containers 
with specific products or configurations – e.g, access to data sources, in-database
code and scoring accelerators, or specific analytic capabilities.
For more information see [SAS for Containers](http://support.sas.com/rnd/containers/).

<br>

## Quick Start
Use the instructions on this page to quickly build and launch SAS Viya containers. 
For more extensive infomation about building and launching SAS Viya containers, see the [GitHub Project Wiki Page](https://github.com/sassoftware/sas-container-recipes/wiki)

1. Locate your SAS Viya for Linux Software Order Email (SOE) and retrieve the 
`SAS_Viya_deployment_data.zip` file from it. Not sure if your organization 
purchased SAS Software? [Contact Us](https://www.sas.com/en_us/software/how-to-buy.html) 
or get [SAS License Assistance](https://support.sas.com/en/technical-support/license-assistance.html). 
If you have not purchased SAS Software but would like to give it a try, 
please check out our [Free Software Trials](https://www.sas.com/en_us/trials.html).
    
2. Download the latest `sas-container-recipes` binary and download then un-archive the latest code archive (zip or tgz) <a href="https://github.com/sassoftware/sas-container-recipes/releases" alt="SAS Container Recipes Releases">
        <img src="https://img.shields.io/github/release/sassoftware/sas-container-recipes.svg?&colorA=0b5788&colorB=0b5788&style=for-the-badge&" alt="Latest Release"/></a>.
If you would like to compile the binary yourself then see (CONTRIBUTING.md)[https://github.com/sassoftware/sas-container-recipes/blob/master/CONTRIBUTING.md] file for instructions.

3. Choose your flavor and follow the recipe to build, test, and deploy your container(s).

    a. If you are looking for an environment tailored towards individual data scientists and developers, you will be interested in a [SAS programming-only deployment running on a single container](https://github.com/sassoftware/sas-container-recipes#for-a-single-user---sas-viya-programming-only-deployment-running-on-a-single-container).

    b. If you would like an environment suitable for collaborative data science work, then you may be interested in a SAS programming-only deployment or a SAS Viya full [deployment on multiple containers](https://github.com/sassoftware/sas-container-recipes#for-one-or-more-users---sas-viya-programming-only-or-sas-viya-full-deployment-running-on-multiple-containers).

    c. For either single or multiple containers, addons found in the [addons/ directory](https://github.com/sassoftware/sas-container-recipes/tree/master/addons) can enhance the base SAS Viya images with SAS/ACCESS, LDAP configuration, and more. For each addon, review the [Appendix](https://github.com/sassoftware/sas-container-recipes/wiki/Appendix:-Under-the-Hood#addons) for important information and any possible prerequisite requirements.

<br>

---

<br>

## For a Single User - SAS Viya Programming-Only Deployment Running on a Single Container

Use these instructions to create a SAS Viya programming-only deployment in a single container for
an independent data scientist or developer to execute SAS code. All code and
data should be stored in a persistent location outside the container.
This deployment includes SAS Studio, SAS Workspace Server, and a CAS server,
which provides in-memory analytics for symmetric multi-processing (SMP).

**A [supported version](https://success.docker.com/article/maintenance-lifecycle) of [Docker-ce (community edition)](https://docs.docker.com/install/linux/docker-ce/centos/) is required.**

### Build the Image

Run the following to create a user 'sasdemo' with the password 'sasdemo' for product evaluation.
A [non-root user](https://docs.docker.com/install/linux/linux-postinstall/#manage-docker-as-a-non-root-user) 
is recommended for all build commands.
```
 ./sas-container-recipes --type single --zip ~/my/path/to/SAS_Viya_deployment_data.zip --addons "addons/auth-demo"
```                         

### Run the Container

After the container is built then instructions for how to run the image will be printed out.
```
 docker run --detach --rm --hostname sas-viya-programming \
 --env CASENV_CAS_VIRTUAL_HOST=<my_host_address> \
 --env CASENV_CAS_VIRTUAL_PORT=8081 \
 --publish-all \
 --publish 8081:80 \
 --name sas-viya-programming \
 sas-viya-programming:<VERSION-TAG>  
```
Use the `docker images` command to see what images were built and what the most recent tag is (example: tag `19.0.1-20190109112555-48f98d8`).
Once the docker run command is completed, use docker ps to list the running container.  
Finally go to the address `http://<myhostname>:8081` and start using SAS Studio!

For more info see the [GitHub Project Wiki Page](https://github.com/sassoftware/sas-container-recipes/wiki).

<br>

---

<br>

## For One or More Users - SAS Viya Programming-Only or SAS Viya Full Deployment Running on Multiple Containers

Use these instructions to build multiple Docker images and then use the images 
to create a SAS Viya programming-only or a SAS Viya full deployment in Kubernetes. 
These deployments can have SMP or massively parallel processing (MPP) CAS servers,
which provide in-memory analytics, and can be used by one or more users. 

A programming-only deployment supports data scientists and programmers who use 
SAS Studio or direct programming interfaces such as Python or REST APIs. 
Understand that this type of deployment does not include SAS Drive, 
SAS Environment Manager, and the complete suite of services that are 
included with a full deployment. Therefore, make sure that you are providing 
your users with the features that they require.

### Prerequisites

- A [supported version](https://success.docker.com/article/maintenance-lifecycle) of [Docker-ce](https://docs.docker.com/install/linux/docker-ce/centos/) (community edition) on Linux or Mac must be installed on the build machine
- `java-1.8.0-openjdk` or another Java Runtime Environment (1.8.x) must be installed on the build machine
<<<<<<< HEAD
- `ansible` must be installed on the build machine
- **Access to a Docker registry:** The build process will push built Docker images automatically to the Docker registry. Before running `sas-container-recipes` do a `docker login docker.registry.company.com` and make sure that the `$HOME/.docker/config.json` is filled in correctly.
- Access to a Kubernetes environment and [kubectl](https://kubernetes.io/docs/tasks/tools/install-kubectl/) installed: required for the deployment step but not required for the build step.
- **Strongly recommended:** A local mirror of the SAS software. [Here's why](https://github.com/sassoftware/sas-container-recipes/wiki/The-Basics#why-do-i-need-a-local-mirror-repository). 

### How to Build
Examples of running sas-container-recipes to build multiple containers are provided below. A non-root user is recommended for all build commands.
=======
- **Access to a Docker registry:** The build process will push built Docker images automatically to the Docker registry. Before running `build.sh` do a `docker login docker.registry.company.com` and make sure that the `$HOME/.docker/config.json` is filled in correctly.
- Access to a Kubernetes environment and [kubectl](https://kubernetes.io/docs/tasks/tools/install-kubectl/) installed: required for the run step but not required for the build step.
- **Strongly recommended:** A local mirror of the SAS software. [Here's why](https://github.com/sassoftware/sas-container-recipes/wiki/The-Basics#why-do-i-need-a-local-mirror-repository). 

### Build Examples

Examples of running `build.sh` to build multiple containers are provided below. A non-root user is recommended for all build commands.
>>>>>>> 33d85e4f

**Example: Programming-Only Deployment, Mulitple Containers**

```    
  ./sas-container-recipes \
  --type multiple \
  --zip /path/to/SAS_Viya_deployment_data.zip \
  --docker-registry-namespace myuniquename \
  --docker-registry-url myregistry.myhost.com \
  --virtual-host user-myproject.mylocal.com \
  --addons "addons/auth-demo"
```

**Example: Full Deployment, Multiple Containers**

```
  ./sas-container-recipes \
  --type full \
  --zip /path/to/SAS_Viya_deployment_data.zip \
  --docker-registry-namespace myuniquename \
  --docker-registry-url myregistry.myhost.com \
  --virtual-host user-myproject.mylocal.com \
  --addons "addons/auth-sssd"
```

**sas-container-recipes Arguments**

```
# Required Arguments

  --type [multiple | full | single]
    sets the deployment type.

    single  : SAS Viya programming-only container started with a `docker run` command
    multiple: SAS Viya programming-only deployment, multiple containers using Kubernetes
    full    : SAS Viya full deployment, multiple containers using Kubernetes.

  --zip <value>
    specifies the path to the SAS_Viya_deployment_data.zip file, which is from your Software Order Email (SOE).
    Example: /my/path/to/SAS_Viya_deployment_data.zip
    
  --docker-registry-namespace <value>
    specifies the namespace in the Docker registry where the Docker images will be pushed. 
    Use a unique name to prevent collisions.
    Example: myuniquename

  --docker-registry-url <value>
    specifies the URL of the Docker registry where Docker the images will be pushed.
    Required for Kubernetes.
    Examples: 10.12.13.14:5000 or myregistry.myhost.com                  

# Optional Arguments 

  --virtual-host
    specifies the Kubernetes Ingress path that defines the location of the HTTP endpoint.
    For details about Ingress, see the official Kubernetes documentation at 
    https://kubernetes.io/docs/concepts/services-networking/ingress/.
    Example: user-myproject.mylocal.com

  --addons "[<value>] [<value>]"
    adds one or more software layers to the main SAS image.
    For more information about addons, see 'Appendix: Under the Hood' in the wiki at 
    https://github.com/sassoftware/sas-container-recipes/wiki/Appendix:-Under-the-Hood
    Example: --addons \"addons/auth-sssd addons/access-postgres\"

  --workers <integer>
    Specify the number of CPU cores to allocate for the build process.
    default: Utilize all cores on the build machine

  --base-image <value>
    specifies the Docker image and version from which the SAS images will build on top of
    Default: centos:7

  --mirror-url <value>
    specifies the location of the mirror URL. See the Mirror Manager guide at
    https://support.sas.com/en/documentation/install-center/viya/deployment-tools/34/mirror-manager.html

  --tag
    specifies the tag to apply to the images before pushing to the Docker registry.
    Default: <recipe_version> - <date> - <time>
    Example: 19.0.4-2019-03-18-09-49-38
```

### Running Multiple Containers

The build process creates Kubernetes manifests that you use to run multiple containers. 

   * For a SAS Viya programming-only deployment, the Kubernetes manifests are located at `$PWD/viya-programming/viya-multi-container/working/manifests`
   * For a SAS Viya full deployment, the Kubernetes manifests are located at `$PWD/viya-visuals/working/manifests`

For information about using the manifests, see [Build and Run SAS Viya Multiple Containers](https://github.com/sassoftware/sas-container-recipes/wiki/Build-and-Run-SAS-Viya-Multiple-Containers).

## Log on to SAS Studio ##

After the containers are running, users can sign on to SAS Studio.

- If you deployed a programming-only environment, then your environment contains SAS Studio 4.4.
- If you deployed a full environment, then your environment contains both SAS Studio 4.4 and SAS Studio 5.1. By default, you will log on to SAS Studio 5.1.

Here are some examples of how to log on:

- For SAS Studio 4.4 via Docker run without TLS:

  `https://docker-host:8081/SASStudio`

- For SAS Studio 4.4 via Kubernetes:

  `https://ingress-path/SASStudio`

- For SAS Studio 5.1:

  `https://ingress-path/SASStudioV`

<img src="docs/sas-logon-screen.png" alt="SAS Logon Screen" style="width: 100%; height: 100%; object-fit: contain;">

<br>

---

<br>

## Additional Resources

- [Wiki: Documentation](https://github.com/sassoftware/sas-container-recipes/wiki)
- [Issues: Questions and Project Improvements](https://github.com/sassoftware/sas-container-recipes/issues)
- [Kubernetes Documentation](https://kubernetes.io/docs/home/)
- [Docker Documentation](https://docs.docker.com/)
- [SAS License Assistance](https://support.sas.com/en/technical-support/license-assistance.html)
- [SAS Software Purchase](https://www.sas.com/en_us/software/how-to-buy.html)
- [SAS Software Trial](https://www.sas.com/en_us/trials.html)

<br>

---

<br>

## Copyright

Copyright 2018 SAS Institute Inc.

Licensed under the Apache License, Version 2.0 (the "License");
you may not use this file except in compliance with the License.
You may obtain a copy of the License at

&nbsp;&nbsp;&nbsp;&nbsp;https://www.apache.org/licenses/LICENSE-2.0

Unless required by applicable law or agreed to in writing, software
distributed under the License is distributed on an "AS IS" BASIS,
WITHOUT WARRANTIES OR CONDITIONS OF ANY KIND, either express or implied.
See the License for the specific language governing permissions and
limitations under the License.<|MERGE_RESOLUTION|>--- conflicted
+++ resolved
@@ -115,7 +115,6 @@
 
 - A [supported version](https://success.docker.com/article/maintenance-lifecycle) of [Docker-ce](https://docs.docker.com/install/linux/docker-ce/centos/) (community edition) on Linux or Mac must be installed on the build machine
 - `java-1.8.0-openjdk` or another Java Runtime Environment (1.8.x) must be installed on the build machine
-<<<<<<< HEAD
 - `ansible` must be installed on the build machine
 - **Access to a Docker registry:** The build process will push built Docker images automatically to the Docker registry. Before running `sas-container-recipes` do a `docker login docker.registry.company.com` and make sure that the `$HOME/.docker/config.json` is filled in correctly.
 - Access to a Kubernetes environment and [kubectl](https://kubernetes.io/docs/tasks/tools/install-kubectl/) installed: required for the deployment step but not required for the build step.
@@ -123,15 +122,6 @@
 
 ### How to Build
 Examples of running sas-container-recipes to build multiple containers are provided below. A non-root user is recommended for all build commands.
-=======
-- **Access to a Docker registry:** The build process will push built Docker images automatically to the Docker registry. Before running `build.sh` do a `docker login docker.registry.company.com` and make sure that the `$HOME/.docker/config.json` is filled in correctly.
-- Access to a Kubernetes environment and [kubectl](https://kubernetes.io/docs/tasks/tools/install-kubectl/) installed: required for the run step but not required for the build step.
-- **Strongly recommended:** A local mirror of the SAS software. [Here's why](https://github.com/sassoftware/sas-container-recipes/wiki/The-Basics#why-do-i-need-a-local-mirror-repository). 
-
-### Build Examples
-
-Examples of running `build.sh` to build multiple containers are provided below. A non-root user is recommended for all build commands.
->>>>>>> 33d85e4f
 
 **Example: Programming-Only Deployment, Mulitple Containers**
 
