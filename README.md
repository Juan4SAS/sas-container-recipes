<div align="center">  
<h1>SAS® Viya® Container Recipes</h1>
<img src="docs/sas-container-icon.jpg" alt="SAS Containers Icon" height="200">
<p>Framework to build SAS Viya Docker images and create deployments using Kubernetes.</p>

<a href="https://www.sas.com/en_us/software/viya.html">
    <img src="https://img.shields.io/badge/SAS%20Viya-3.4-blue.svg?&colorA=0b5788&style=for-the-badge&logoWidth=30&logo=data:image/png;base64,iVBORw0KGgoAAAANSUhEUgAAADMAAABLCAYAAADd0L+GAAAJ+ElEQVR42t1beVCV1xU/z5n+VW2S2rSxjdla0zrWRGubSa21ndpO28TUJm1GsWpiVRKsCkZrFaPGojRsj4CyPUCQHQUBMbJvKoqRRaMiahaFJDqKsj3e4y1gzw/mo1CW797vvTycvPEMI/O9+93fvWf9nQN9feG7XxlxyiLjWSYuCaTvLg+mn6yPpsVBh2hHSjnFFNZS6rHzdOXz5imQYxevU3LFeTLw771iC+gvfgfpsZUh9Mjrenpgsf/YgnmQN/CzjTHkHp5LSeXnqc1o9rl37163jPDHDKC+Gcdpwe50euqNPa4H84vNcRR+9AzdvNvxAjaEjTkiPT093VabrR63t55vbfKKEHkwsur083/to4i8arLb7XexAaHNyt+Wrb2zS//WvkJ6YlUojXc2mG8vC6KVYbnU0m7ykt6gdlDW7KoG+sPOZBq/yElgfrg6nAz5NWSz25vwElcK65/NYrVVro48St9aGugYmJnrDVRx4Rph4bEUu73bGJFfTU+4h2oD86xnFBXUfkQ4nbEGo3i+fcV19NDf/OXAzFgfRU3NrXOcaeRYix1He4fZYoAXvNR4a2LJuU9IkeP1jfTpzZbpcPHwbDjE4ZzD/tJz9NiK98TAwINkn24gZ55o4+3Wmb4ZJ2jl3lyaty2Rpq+LpEf/PnhDD7OTmeIRRnO2xNOr/hn0dnIp5Zy+TBab7fSAQ8WBtLyTWkEPuPmPDgZG5n+okrABJ9zCjcyT9TR/VyqCoXSUn7DIrzermLomgjbGFdGVz5qn4GYVQC/tThsdDFIMm83e5CiQ989cpZf/c0A5PafIo6xa8GqNt1pmQQUvXLs5aeo/wocH89CSAIIeOwICsSGqoIa+L5SWyAvizawN0RRXUofAfWt7Snn/gQ16yCumAOpl0QrGbLEeXRaSzerhmix5A2cIVQ1NE57/Z+xgMPDfhXUfk1bvBftYFXaEvuHm57KU/5usSZsTSmBPg8H8tc9WrmtRLURo9/AjbOAKENcJSo8NcYU4xD4w8DJB2adIa1L4dnIZB7KAMSvKHnktiN16YB+Y7/B/Khsav6blVo5dvIbi6v6pNJ90D9Vk+FCv32xLFH0ZYphSWX55YOZ6x5OWW0koO4eNCZUPS4Kz6GBlPeVzrnfo1CVCrQJgzgaD4CYNBs5iUWCmQPkQ1guCs147f68Hgg9rQk/J2U9QUToVDMgFaTCtHabNj68KUfE0AZRQ9iEBwEgSU1SLG3IaGHZtRdJgkHOpLf4n33R297bm0cBwfLJuSy5DzBg7NfNOKlVdHO4exoVNqwCyvRn5vlPAICWXBrMmKk91ceRo2KyIdFks5b/bkeQoGNQvIdKueXlojurim+KLCVFVBAw+TZwNz/Xe7xgYuFdUfs5Ws5lvRVOr0bQJmxUV8A0oDjWDgfGhFJUBE5lfLZSuLwzIRKpuFgUDG4stqsUBaycBl4XkEBgQUTAogxHRBShclBYAZBIFhBikzz6FfEsbGHDGX9xp/61w7WK1Fs/bLpLKIPfT91K5MuoG8EuDs7WBGc8SfLiK+FBsouQcnn9QsK5HZp77wWU4BGFAHKNa5/ukjlQj6ZSfigx64KcbYqRqmjttnSuUKk9EZjChCGIcnkvYw91umTV7c9zwYAYLDTFYQ0ENXiZMnRoKa3BywmwLaKQOk1kvYz8nLjWOe3xliG44EKOwM7idaLrb1ukhU5yhuSRT97+0K42Y5PtCxoa4aaVjdkanYjODEcIGkCvxJjtFSwF0BuZJ1DWgV7cklMDDWUTBIOv2TizBd0cFM+7/r47rD1368Ys6mdqmudW4DLcq3nXzI5TbMg4Bz3pGFwjdjCL96oaGj0wgPXz6slQbD4ERtY6Mulks1kp07aSIc9jAa8yBdVltFaIOAfkdksvJQ0ntEb3RtLWRuqPVV6lbwsPh+ac99oqDUezHMyZfinfGs2i2qsQFGiizubXY0tHpJaNuO9NAnPuJg1GqRUNBLdy1DCHY7KaU1IKyRJ8lZT/sDT+duiZ80C0LvWgyl7Up3M8HjywKqMNkiViwOw2xRdDDBVBA1kkpQLHFtTrOLPptXTx6e0XRifrGcdioeDLaMnOWhId7bmMs3e3o9BAFY+6yFM7dEq/T1Dr/JUdvU5c1U8Zl59V+xB4uVDhD6LudHuFyISjnVH/skW4nINoz258r0/6OLzkrysCg/Silas1tRrcfr41UwMgz71sTS4UzBAiexSyNyHACQoLR3GWQ8Wwv+6Y7NG6CckG6VYhOg8BwApyNVCBFcuwQGPDTWVUNUm11pP9TlGA3ivgcOAYwMqr2isNTTc+yhytnAkKGaAdHp7IuSEnZqvSzJ1eFOj5v9vymWEIJLQIG4ypwIGprbksplwVzA/maUwbnPJiNxBCCWpbQburSi7RAwD9LgIETaH/VL0MIjAgDg76iqodLLP+QJqpzykystM2RBGNaHJSlCkaqkRRbVDei/dxu7ViIqQy1dbg8JnDPkmBsChjdENEICOMj+pwqjhOWeAzXQdBOT+aRx2fWRQmp7NakUpmgqVShtj/+O4VIcPNSJfGvtu6nFXsOQzD4JqRakKdXh0mxN4qg/P4Rf/e+GeNF5F8XnS+tYhD0gJTW+X0hzzGjipJYFggEjS/cPhbqLXN/8ObeMQPyPba1DN6QFiCQN8KPoHPwvzmALYklAOVyIHhneF61YvTSYjSZDTO8DBjl6gMDfcPIBobbBLljp8Unbo0AiF0LENQzIFCUbsEAUiGOPrjy+cTA7JPw9SrpuuNZA+r38LwzWm9EoZ3OvOiTOpTQmMC3AyaTfbYlr+YqvcB++8uYUMKav9+ZxBO51xV6SbPgVgcyNEOC3q3Wjj/jQVOXJXf3weMg9ZxnH7z+Lk7vjWazSvElRgZOWxsxOtUEzhidXwQufBCQ9hWfJRRWz3hGwQVKzVii7sGaPCCKdkmnsq4jQEC6c/Y9xBSGo3ww1zKkDwkj/fhG8zQki+8wAefGi/16awJNZ4ADBR24+T5pva0/PVejmJWxWK0XVFRKim/ekVKGeRwxRhMDaT7pFQQAIy2IG0PkxUYHitVqu4obwHfVAcgDiSuuG3GMflS36Zd5ov+GxlpwOGzwHGCDtY3PT2KW3puZGPRGFD13teCDG4YzUqOr1HqFymwNCqbZjsQErUHxTrvx9aXBWSKduZHqmcENKPZKOm7e6qILa3WuAoT3YIQfHQIFiBAYUYHhvcij8Pk8Mgzjd7LqKaHACk57IXcRJi1X7EM7GFKThxnUK+8eoDimXaEGzgACL4i/FMR4PGzV5X8NiGwb3Nny0MMUX3qWkMHa2etARRThfwOke6DY2ZXXZlVdIs/ofJDyyk1oFqcnkE+57yHU4/jTkh2p5Uhf+mU7Bzv8foFvOkpkgd6NPJivjPwX66dH9VYtHvAAAAAASUVORK5CYII="
        alt="SAS Viya Version"/></a>
<a href="https://www.docker.com/">
    <img src="https://img.shields.io/badge/Docker--ce-18+-blue.svg?&style=for-the-badge&colorA=066da5"
        alt="Docker Version"></a>
<a href="https://kubernetes.io/">
    <img src="https://img.shields.io/badge/Kubernetes-1.0+-blue.svg?&style=for-the-badge&colorA=0b5788"
        alt="Kubernetes Version"></a>
<a href="https://github.com/ansible/ansible-container" alt="Ansible Container">
    <img src="https://img.shields.io/badge/Ansible%20Container-0.9+-lightgrey.svg?&style=for-the-badge" 
        alt="Ansible Container Version"/></a>
</div>

<br><br>
Container deployments are more lightweight and don't have as much
overhead as traditional virtual machines. By running a SAS engine inside a 
container, you can provision resources more efficiently to address a wide variety
of SAS workloads. Select a base SAS recipe and create custom containers 
with specific products or configurations – e.g, access to data sources, in-database
code and scoring accelerators, or specific analytic capabilities.
For more information see [SAS for Containers](http://support.sas.com/rnd/containers/).

<br><br>

## Getting Started

1. Locate your SAS Viya for Linux Software Order Email (SOE) and retrieve the `SAS_Viya_deployment_data.zip` file from it or [**start a free trial**](https://www.sas.com/en_us/trials.html) of SAS Viya. Not sure if your organization purchased SAS Software? [Contact Us](https://www.sas.com/en_us/software/how-to-buy.html) or get [SAS License Assistance](https://support.sas.com/en/technical-support/license-assistance.html).
    
2. Download the latest <a href="https://github.com/sassoftware/sas-container-recipes/releases" alt="SAS Container Recipes Releases">
        <img src="https://img.shields.io/github/release/sassoftware/sas-container-recipes.svg?&colorA=0b5788&colorB=0b5788&style=for-the-badge&" alt="Latest Release"/></a> 
or `git clone git@github.com:sassoftware/sas-container-recipes.git`

3. Choose your flavor and follow the recipe to build, test, and deploy your container(s). For specific details and pre-build options see the [GitHub Project Wiki Page](https://github.com/sassoftware/sas-container-recipes/wiki).

    a. If you are looking for an environment tailored towards individual data scientists and developers, you will be interested in [SAS Programming running on a Single Container](https://github.com/sassoftware/sas-container-recipes#single-container-quickstart).

    b. If you would like an environment suitable for collaborative data science work, then you may be interested in a SAS programming-only deployment or a SAS Viya full [deployment on Multiple Containers](https://github.com/sassoftware/sas-container-recipes#multiple-containers).


### Other Resources
[GitHub Project Wiki Page](https://github.com/sassoftware/sas-container-recipes/wiki) for all documentation.

<<<<<<< HEAD
    [Official Kubernetes Documentation](https://kubernetes.io/docs/home/) for general Kubernetes help.
    
    [Official Docker Documentation](https://docs.docker.com/) for general Docker help.
=======
[GitHub Project Issues Page](https://github.com/sassoftware/sas-container-recipes/issues) for questions and project improvements.

[Official Kubernetes Documentation](https://kubernetes.io/docs/home/) for general Kubernetes help.
>>>>>>> a133fb0e

[Official Docker Documentation](https://docs.docker.com/) for general Docker help.


<br>

---

<br>


# For a Single User - SAS® Viya® Programming running on a Single Container
Use these instructions to create a SAS Viya Programming single container for 
an independent data scientist or developer to execute SAS code. All code and 
data should be stored in a persistent location outside the container.
This environment includes SAS Studio, SAS Workspace Server, and a CAS server, 
which provides in-memory analytics for Symmetric Multi Processing (SMP).


**A [supported version](https://success.docker.com/article/maintenance-lifecycle) of [Docker-ce (community edition)](https://docs.docker.com/install/linux/docker-ce/centos/) is required.**


### Build the Container
Run the following to create a user 'sasdemo' with the password 'sasdemo' for product evaluation.
A [non-root user](https://docs.docker.com/install/linux/linux-postinstall/#manage-docker-as-a-non-root-user) 
is recommended for all build commands.
```
  ./build.sh --zip ~/my/path/to/SAS_Viya_deploy_data.zip --addons "addons/auth-demo"
```

You can use addons found in the [`addons/` directory](https://github.com/sassoftware/sas-container-recipes/tree/master/addons) 
to enhance the base SAS Viya image with SAS/ACCESS, LDAP configuration, and more. 
For each addon that will be included with the build, review the readme associated 
with the addon for important information and any possible prerequisite requirements.
                         

### Run the Container

After the container is built then instructions for how to run the image will be printed out.
```

  docker run --detach --rm --hostname sas-viya-programming \
    --env CASENV_CAS_VIRTUAL_HOST=<my_host_address> \
    --env CASENV_CAS_VIRTUAL_PORT=8081 \
    --publish-all \
    --publish 8081:80 \
    --name sas-viya-programming \
    sas-viya-programming:<VERSION-TAG>

    
```
Use the `docker images` command to see what images were built and what the most recent tag is (example: tag `19.0.1-20190109112555-48f98d8`).
Once the docker run command is completed, use docker ps to list the running container.  
Finally go to the address `http://<myhostname>:8081` and start using SAS Studio!

For more info see the [GitHub Project Wiki Page](https://github.com/sassoftware/sas-container-recipes/wiki).

<br>

---

<br>

# For one or more users - SAS® Viya® Programming or SAS® Viya® Full environment running on multiple containers
Use these instructions to build multiple Docker images to run **SAS Viya Programming**  or  **SAS Viya Full** environments for one or more users. Leverage Kubernetes to create the deployments which can use SMP or MPP CAS, which provide in-memory analytics.
<br><br>
A programming-only deployment supports data scientists and programmers who use 
SAS Studio or direct programming interfaces such as Python or REST APIs. 
Understand that this type of deployment does not include SAS Drive, 
SAS Environment Manager, and the complete suite of services that are 
included with a full deployment. Therefore, make sure that you are providing 
your users with the features that they require.



### Prerequisites
- A [supported version](https://success.docker.com/article/maintenance-lifecycle) of [Docker-ce](https://docs.docker.com/install/linux/docker-ce/centos/) such as v18+ (community edition) on Linux
- Python2 or Python3 and python-pip
- **Access to a Docker registry:** The build process will push built Docker images automatically to the Docker registry. Before running `build.sh` do a `docker login docker.registry.company.com` and make sure that the `$HOME/.docker/config.json` is filled in correctly.
- Access to a Kubernetes environment and [kubectl](https://kubernetes.io/docs/tasks/tools/install-kubectl/) installed: required for the deployment step but not required for the build step.
- **Strongly recommended:** A local mirror of the SAS software. [Here's why](https://github.com/sassoftware/sas-container-recipes/wiki/The-Basics#why-do-i-need-a-local-mirror-repository). 

### Required `build.sh` Arguments
```    

        SAS Viya Programming example:
            ./build.sh --type multiple --zip /path/to/SAS_Viya_deployment_data.zip --addons "addons/auth-demo"

        SAS Viya Full example: 
            ./build.sh --type full --docker-registry-namespace myuniquename --docker-registry-url myregistry.myhost.com --zip /my/path/to/SAS_Viya_deployment_data.zip
        

  -y|--type [ multiple | full ] 
                          The type of deployment.
                            multiple: SAS Viya Programming Multi-Container deployment with Kubernetes
                            full: SAS Visuals based deployment with Kubernetes.
                            single: One container for SAS Programming. See the "Single Container" guide section.

  -n|--docker-registry-namespace <value>
                          The namespace in the Docker registry where Docker images 
                          will be pushed to. Use a unique name to prevent collisions.
                            example: myuniquename

  -u|--docker-registry-url <value>
                          URL of the Docker registry where Docker images will be pushed to.
                          This is required for Kubernetes 
                            example: 10.12.13.14:5000 or myregistry.myhost.com

  -v|--virtual-host 
                          The Kubernetes Ingress path that defines the location of the HTTP endpoint.
                          For more details on Ingress see the official Kubernetes documentation at
                          https://kubernetes.io/docs/concepts/services-networking/ingress/
                          
                            example: user-myproject.mylocal.com

  -z|--zip <value>
                          Path to the SAS_Viya_deployment_data.zip file from your Software Order Email (SOE).
                            example: /my/path/to/SAS_Viya_deployment_data.zip
                            
                            SAS License Assistance: https://support.sas.com/en/technical-support/license-assistance.html
                            SAS Software Purchase: https://www.sas.com/en_us/software/how-to-buy.html
                            SAS Software Trial: https://www.sas.com/en_us/trials.html
                        
                            
   ** [ EITHER --zip OR --playbook-dir ]  **

  -l|--playbook-dir <value>
                          Path to the sas_viya_playbook directory. A playbook is used for existing BAREOS deployments
                          whereas new deployments utilize the above '--zip' argument. If this is passed in along with
                          the zip file then this playbook location will take precendence.
    
                               
```

### Optional `build.sh` Arguments
```

  -a|--addons \"<value> [<value>]\"
                          A space separated list of layers to add on to the main SAS image.
                          See the 'addons' directory for more details on adding access engines and other tools.

  -i|--baseimage <value>
                          The Docker image from which the SAS images will build on top of
                            Default: centos

  -t|--basetag <value>
                          The Docker tag for the base image that is being used
                            Default: latest

  -m|--mirror-url <value>
                          The location of the mirror URL.See the Mirror Manager guide at
                          https://support.sas.com/en/documentation/install-center/viya/deployment-tools/34/mirror-manager.html

  -p|--platform <value>
                          The type of distribution that this build script is being run on.
                            Options: [ redhat | suse ]
                            Default: redhat

  -d|--skip-docker-url-validation
                          Skips validating the Docker registry URL

  -k|--skip-mirror-url-validation
                          Skips validating the mirror URL from the --mirror-url flag.

  -s|--sas-docker-tag
                          The tag to apply to the images before pushing to the Docker registry.
                            default: ${recipe_project_version}-${datetime}-${last_commit_sha1}
                            example: 18.12.0-20181209115304-b197206
  
  
```

### After running `build.sh`
* For a SAS Viya Programming deployment, the Kubernetes manifests are located at `viya-programming/viya-multi-container/working/manifests/kubernetes`
* For a SAS Viya Full deployment, the Kubernetes manifests are located at `viya-visuals/working/manifests/kubernetes/`

Choose between Symmetric Multi Processing (SMP) or Massively Parallel Processing (MPP) and run a 
`kubectl create --file` or `kubectl replace --file` on the manifests inside the kubernetes directory.
- Note: If you are running the build process process multiple times then use `kubectl replace` to add your new manifests instead of `kubectl create`.

Then add hosts to your Kubernetes Ingress for `sas-viya-httpproxy` and other services using `kubectl edit ingress`.

```

    - Kubernetes Ingress Example -

  apiVersion: extensions/v1beta1
  kind: Ingress
  metadata:
    namespace: <myuniquename>
    name: example ingress
  spec:
    rules:
    - host: sas-viya-http.<mycompany>.com
      http:
        paths:
        - backend:
            serviceName: sas-viya-httpproxy
            servicePort: 80
          
    - host: sas-viya-cas.<mycompany>.com
      http:
        paths:
        - backend:
            serviceName: sas-viya-sas-casserver-primary
            servicePort: 5570


```
For more details on Ingress Controllers see [the official Kubernetes documentation](https://kubernetes.io/docs/concepts/services-networking/ingress/).

Finally, go to the host address that's defined in your Kubernetes Ingress to view your SAS product(s). 
If there is no response from the host, then check the status of the containers by running `kubectl get pods`.
There should be one or more `sas-viya-<service>` pods, depending on your software order. It may take several
minutes to see a login screen, even with all pods showing a "Running" status.
You may also need to correct the host name on your Ingress Controller and check your Kubernetes configurations.

<img src="docs/sas-logon-screen.png" alt="SAS Logon Screen" style="width: 100%; height: 100%; object-fit: contain;">

For more info see the [GitHub Project Wiki Page](https://github.com/sassoftware/sas-container-recipes/wiki).

<br>

---

<br>


## Copyright

Copyright 2018 SAS Institute Inc.

Licensed under the Apache License, Version 2.0 (the "License");
you may not use this file except in compliance with the License.
You may obtain a copy of the License at

&nbsp;&nbsp;&nbsp;&nbsp;https://www.apache.org/licenses/LICENSE-2.0

Unless required by applicable law or agreed to in writing, software
distributed under the License is distributed on an "AS IS" BASIS,
WITHOUT WARRANTIES OR CONDITIONS OF ANY KIND, either express or implied.
See the License for the specific language governing permissions and
limitations under the License.<|MERGE_RESOLUTION|>--- conflicted
+++ resolved
@@ -46,15 +46,9 @@
 ### Other Resources
 [GitHub Project Wiki Page](https://github.com/sassoftware/sas-container-recipes/wiki) for all documentation.
 
-<<<<<<< HEAD
-    [Official Kubernetes Documentation](https://kubernetes.io/docs/home/) for general Kubernetes help.
-    
-    [Official Docker Documentation](https://docs.docker.com/) for general Docker help.
-=======
 [GitHub Project Issues Page](https://github.com/sassoftware/sas-container-recipes/issues) for questions and project improvements.
 
 [Official Kubernetes Documentation](https://kubernetes.io/docs/home/) for general Kubernetes help.
->>>>>>> a133fb0e
 
 [Official Docker Documentation](https://docs.docker.com/) for general Docker help.
 
