## Contents

- [Configure Your Environment with SAS Environment Manager](#configure-your-environment-with-sas-environment-manager)
- [(Optional) Regenerating Manifests](#optional-regenerating-manifests)
- [(Optional) Converting an Environment from CAS SMP to CAS MPP](#optional-converting-an-environment-from-cas-smp-to-cas-mpp)
- [(Optional) Verify Bulk Loaded Configuration](#optional-verify-bulk-loaded-configuration)
- [(Optional) Create a Local Copy of the Documentation](#optional-create-a-local-copy-of-the-documentation)

## Configure Your Environment with SAS Environment Manager

**Note:** The tasks in this section are applicable for a full deployment. Skip this section if you performed a programming-only deployment.

### Sign In as the sasboot User

Your SAS environment is deployed with an initial administrator account that is named sasboot. The password for this account has expired by default, so you must reset the password before you can sign in.

To reset the password:

1. Locate the most recent log for the SAS Logon service in /var/log/sas/viya/saslogon/default.

1. Search the log for the characters sasboot:

    ```
    kubectl -n <k8s namespace> get pods | grep coreservices
    kubectl -n <k8s namespace> exec -it sas-viya-coreservices-<uuid> -- ls -l /var/log/sas/viya/saslogon/default
    kubectl -n <k8s namespace> exec -it sas-viya-coreservices-<uuid> -- grep 'sasboot' /var/log/sas/viya/saslogon/default/sas- 
    saslogon_date-and-time-stamp.log 2> /dev/null
    ```
    Here is a typical message:

    ```
    Reset password for initial user sasboot using link: /SASLogon/reset_password?code=xxxxxx
    ```

3. Sign in from a URL with this format:

    `https://igress-path/SASLogon/reset_password?code=password`

    Make a note of this URL to share with any other users of your SAS Viya software.

4. Follow the instructions on the displayed web page to reset the password.

    **Note:** If the URL has expired, you will need to restart the coreservices pod:

    `kubectl -n <k8s namespace> delete pod sas-viya-coreservices-<uuid>`

    Then go to the log and obtain the new URL. The URL expires 24 hours after the SAS Logon service restarts. For security purposes, the URL that is specified in a browser or in a text editor also expires, even if the password is not reset.

    After you reset the password, SAS Environment Manager automatically opens in your browser.

5. Click **Yes** for all the assumable groups so that you have the permissions to perform subsequent tasks.

### Configure the Connection to Your Identity Provider

Configure the connection to your identity provider before your users can access SAS Environment Manager and SAS Visual Analytics.

While signed in as sasboot, configure the connection to your identity provider:

**Note:** Only LDAP-based identity providers are supported. You need to have basic familiarity with LDAP administration. For more information about the properties that are relevant for this procedure, see [sas.identities.providers.ldap](http://documentation.sas.com/?cdcId=calcdc&amp;cdcVersion=3.4&amp;docsetId=calconfig&amp;docsetTarget=n08000sasconfiguration0admin.htm#n08044sasconfiguration0admin) in  _SAS Viya Administration: Configuration Properties_.

1. Select the wrench from the side menu to open the Configuration page.

1. On the Configuration page, select **Basic Services** from the list, and then select the **Identities** service from the list of services.

3. To configure user properties, in the **sas.identities.providers.ldap.user** section, click **New Configuration**:

    1. Specify a value for the **baseDN** required field. For the remaining fields, review the default values and make changes, as necessary. The default values are appropriate for most sites.

        **Note:** When using the LDAP protocol, passwords are transmitted over the network as clear-text. To secure the deployment, SAS recommends that you configure encrypted LDAP connections. For more information, see [Encrypt LDAP Connections](http://documentation.sas.com/?docsetId=calencryptmotion&amp;docsetTarget=n1xdqv1sezyrahn17erzcunxwix9.htm&amp;docsetVersion=3.4#p1bai319815977n1bzdyyxr3d5he) in _Encryption in SAS Viya: Data in Motion_.

        For each property that represents a user-level field in SAS, specify a corresponding property in the LDAP server software.

        **Tip:** Consider specifying a custom filter to limit the user accounts that SAS Viya returns from your LDAP server.
 
    2. Click **Save**.

4. To configure group properties, in the **sas.identities.providers.ldap.group** section, click **New Configuration**. In the **New Configuration** window:

    1. Specify a value for the **baseDN** required field. For the remaining fields, review the default values and make changes, as necessary. The default values are appropriate for most sites.

        For each property that represents a group-level field in SAS, specify a corresponding property in the LDAP server software.

        **Tip:** Consider specifying a custom filter to limit the accounts that SAS Viya returns from your LDAP server.

    2. Click **Save**.

5. To configure connection properties, in the **sas.identities.providers.ldap.connection** section, click **New Configuration**. In the **New Configuration** window:

    1. Specify values for the following required fields: **host** , **password** , **port** , **url** , and **userDN**. For the remaining fields, review the default values and make changes, as necessary. The default values are appropriate for most sites.

    2. Click **Save**.

6. To verify user and group information, from the SAS Environment Manager side menu, select **New** to open the Users page.

    1. On the Users page, select **Users** from the list in the toolbar. Your users should appear after a few minutes. It is not necessary to restart any servers or services. Then select **Groups** from the list to display your groups.

    2. Verify that user and group information is displayed correctly. If not, make any necessary changes to the identities service properties.

7. Restart the Identities and SAS Logon Manager services by starting a new coreservices pod:

    `kubectl -n <k8s namespace> delete pod sas-viya-coreservices-<uuid>`

### Set Up Administrative Users

While you are signed in to SAS Environment Manager as the sasboot user, set up at least one SAS Administrator user, as follows:

1. On the Users page in SAS Environment Manager, select **Custom Groups** from the list in the toolbar.

1. In the left pane, click **SAS Administrators**.

1. In the **Members** section of the right pane, click the Edit icon, and add one or more members to the group (including your own account, if applicable).

1. Sign out from SAS Environment Manager so that you are no longer signed in as the sasboot user.

1. If you added your own account to the SAS Administrators group, you can sign on again to SAS Environment Manager using that account.

    Open SAS EnvironmentManager from a URL with the following format:

    `https://ingress-path/SASEnvironmentManager`

    **Tip:** Since SAS Administrators is an assumable group, the following prompt is displayed: **Do you want to opt in to all of your assumable groups?**. Select **Yes** if you want the extra permissions that are associated with the SAS Administrators group. The selection remains in effect until you sign out.

### Sign In Using LDAP Credentials

Open SAS Environment Manager from a URL with the following format:

`https://ingress-path/SASEnvironmentManager`

Sign in as one of the SAS Administrators that you set up in the [Set Up Administrative Users](#set-up-administrative-users).

### Configure the Connection to the Mail Service

Configure the connection to your mailservice. Complete these steps while you are signed in as one of theSAS Administrators.

1. Select the wrench icon from the side menu to open the Configuration page.

1. On the Configuration page, select **Basic Services** from the list, and then select **Mail service** from the list of services.

3. In the **sas.mail** section, click the Edit icon. In the Edit Configuration window,follow these steps:

    1. Specify a value for the following required fields: **host** and **port**. For the remaining fields, review the default values and make changes, as necessary. The default values are appropriate for most sites.

    1. Click **Save**.

4. (Optional) To enable the health check for the mail service, perform the following steps.

    1. Select the wrench icon from the side menu to open the Configuration page.

    1. On the Configuration page, select **Basic Services** from the list, and then select **Mail service** from the list of services.

    1. In the **management.health.mail** section, click the Edit icon.

    1. Set the **enabled** toggle to **on**.

    1. Click **Save**.

    When this toggle is set, health checks will be enabled after the mail service is restarted. If the mail host is not configured or is configured incorrectly, or if it cannot connect to the SMTP mail server, the mail service will indicate that it is in a failed state.

5. Restart the mail service.

    `kubectl -n <k8s namespace> delete pod sas-viya-coreservices-<uuid>`

### Disable the Password Reset Feature and Reset the sasboot Password

After you are finished setting up LDAP and the initial administrative users, you should reset the password for the sasboot user. For additional security, you can then disable the password reset feature. This action prevents password reset links from being written to the log each time the SASLogon service is restarted.

1. Sign in to SAS Environment Manager as an administrative user and select the wrench icon from the side menu to open the Configuration page.

1. On the Configuration page, select **Definitions** from the drop-down list.

1. In the left pane, select **sas.logon.initial**. Then click **New Configuration** at the top of the right pane. If a definition already exists, you can select the Edit icon to edit the existing definition.

1. In the New sas.logon.initial Configuration window or the Edit sas.logon.initial Configuration window, set **reset.enabled** to **off**.

1. Click **Save**.

1. Restart the SAS LogonManager services:

    `kubectl -n <k8s namespace> delete pod sas-viya-coreservices-<uuid>`

    For more information, see [General Servers and Services: Operate](http://documentation.sas.com/?cdcId=calcdc&amp;cdcVersion=3.4&amp;docsetId=calchkadm&amp;docsetTarget=n00003ongoingtasks00000admin.htm&amp;locale=en) in  _SAS Viya Administration: General Servers and Services_.

    **Note:** After you disable this feature, you can still change the sasboot password if the existing password is known. Enter the URL for SAS Viya with the path /SASLogon/change_password. If you are already signed in as another user, first sign out and then sign back in as sasboot using the current password. You can then complete the steps to change the password.

### Configure SAS Viya to Encrypt the LDAP Connection

SAS Viya supports encrypted connections between the LDAP client and server. To configure a secure LDAP connection, see [Encrypt  LDAP Connections](http://documentation.sas.com/?docsetId=calencryptmotion&amp;docsetTarget=n1xdqv1sezyrahn17erzcunxwix9.htm&amp;docsetVersion=3.4#p1bai319815977n1bzdyyxr3d5he) in _Encryption in SAS Viya: Data in Motion._

## (Optional) Regenerating Manifests

If the deployment manifests that were generated in builds/full/manifests or builds/multiple/manifests need to be updated, perform the following post-build steps to regenerate the manifests without re-running the entire build process. 

<<<<<<< HEAD
1. (Optional) To provide custom configuration, edit the vars_usermods.yml file 
in the sas-container-recipes project directory. For more information, see 
[Kubernetes Manifest Inputs](Pre-build-Tasks#kubernetes-manifest-inputs) (a pre-build task).
2. Provide the `--generate-manifests-only` argument and the previous build's 
deployment type to the build script. For example, 
`./build.sh --generate-manifests-only --type full`.
3. New manifests will be generated in builds/full/manifests/ or 
builds/multiple/manifests/, depending on your deployment type.
=======
1. (Optional) To provide custom configuration, edit the manifests_usermods.yml file in the sas-container-recipes project directory. For more information, see [Kubernetes Manifest Inputs](Pre-build-Tasks#kubernetes-manifest-inputs) (a pre-build task).
1. Re-run `build.sh` with the same command arguments that were previously supplied, and add the `--generate-manifests-only` argument.
1. New manifests will be generated in builds/full/manifests/ or builds/multiple/manifests/, depending on your deployment type.
>>>>>>> 62ecd459

**Note:** The symbolic link builds/full/manifests/ or builds/multiple/manifests/ will point to the most recent timestamped directory, such as builds/multiple-2019-04-10-15-27-56/manifests/. If you generate the manifests multiple times, more than one timestamped directory will exist.

## (Optional) Converting an Environment from CAS SMP to CAS MPP

By default, the CAS deployment is set up as SMP. If a MPP environment is needed, perform one of the following steps:

* If you have not yet deployed the environment, regenerate manifests. See [Kubernetes Manifest Inputs](Pre-build-Tasks#kubernetes-manifest-inputs) (a pre-build task) for information about editing the manifests_usermods.yml file to support MPP mode.
* If you have already deployed the environment:
    1. Scale down the controller to 0: 

        `kubectl -n <k8s namespace> scale statefulsets sas-viya-cas --replicas=0`

    1. Edit the CAS configmap and set the cascfg_mode to "mpp": 

        `kubectl -n <k8s namespace> edit configmap sas-viya-cas`

    1. Scale up the controller to 1: 

        `kubectl -n <k8s namespace> scale statefulsets sas-viya-cas --replicas=1`

    1. Scale up the workers: 

        `kubectl -n <k8s namespace> scale deployment.v1.apps/sas-viya-cas-worker --replicas=3`

## (Optional) Verify Bulk Loaded Configuration

For a full deployment, if you performed the [Bulk Loading of Configuration Values](Pre-build-Tasks#bulk-loading-of-configuration-values) pre-build task, you want to confirm that the key-value pairs were loaded correctly. To do this, view the configuration properties for a configuration definition such as, SAS Logon Manager, in SAS Environment Manager to verify that the specified values are present. For more information, follow the first five steps in [Edit Configuration Instances](https://go.documentation.sas.com/?cdcId=calcdc&cdcVersion=3.4&docsetId=calconfig&docsetTarget=n03000sasconfiguration0admin.htm&locale=en#n03007sasconfiguration0admin) in _SAS Viya Administration_.

## (Optional) Create a Local Copy of the Documentation

You can configure your software to give users access to local documentation. Here are two instances where access to local documentation would be useful:

- You have customized your documentation.
- Your SAS system is highly secure, and it does not have access to the internet. Because the SAS documentation is cloud-hosted, it cannot be reached without internet access.

**Note:** The cloud-hosted SAS documentation is frequently updated. The SAS administrator should refresh the local copy on a regular basis to ensure that your users have up-to-date information.

You can download PDF versions of the documentation, or you can create customized versions of the documentation. Create an HTML page with links to all documents that make up your local documentation collection, and create a link to this page.

To configure local documentation:

1. Access SAS Environment Manager.

1. Select **Configuration** from the left navigation bar.

1. Under the **View** menu, select **Definitions**.

1. Select the sas.htmlcommons definition.

1. Click **New Configuration**.

1. On the New sas.htmlcommons Configuration pane, click **Add Property** to add the following two properties:
    - **additionalHelpMenuUrl** — Specify the path to the HTML page that contains links to your local documentation.
    - **additionalHelpMenuLabel** — Provide a meaningful label for the link that your users can access.
      If you do not provide this parameter, a default label of **Additional Help** is used.

1. Click **Save** on the New htmlcommons Configuration pane.

Users will see a new item in the **Help Menu** list, between the **Help Center** and **About** entries. Clicking this link opens the specified HTML page.<|MERGE_RESOLUTION|>--- conflicted
+++ resolved
@@ -190,8 +190,7 @@
 
 If the deployment manifests that were generated in builds/full/manifests or builds/multiple/manifests need to be updated, perform the following post-build steps to regenerate the manifests without re-running the entire build process. 
 
-<<<<<<< HEAD
-1. (Optional) To provide custom configuration, edit the vars_usermods.yml file 
+1. (Optional) To provide custom configuration, edit the manifests_usermods.yml file 
 in the sas-container-recipes project directory. For more information, see 
 [Kubernetes Manifest Inputs](Pre-build-Tasks#kubernetes-manifest-inputs) (a pre-build task).
 2. Provide the `--generate-manifests-only` argument and the previous build's 
@@ -199,11 +198,6 @@
 `./build.sh --generate-manifests-only --type full`.
 3. New manifests will be generated in builds/full/manifests/ or 
 builds/multiple/manifests/, depending on your deployment type.
-=======
-1. (Optional) To provide custom configuration, edit the manifests_usermods.yml file in the sas-container-recipes project directory. For more information, see [Kubernetes Manifest Inputs](Pre-build-Tasks#kubernetes-manifest-inputs) (a pre-build task).
-1. Re-run `build.sh` with the same command arguments that were previously supplied, and add the `--generate-manifests-only` argument.
-1. New manifests will be generated in builds/full/manifests/ or builds/multiple/manifests/, depending on your deployment type.
->>>>>>> 62ecd459
 
 **Note:** The symbolic link builds/full/manifests/ or builds/multiple/manifests/ will point to the most recent timestamped directory, such as builds/multiple-2019-04-10-15-27-56/manifests/. If you generate the manifests multiple times, more than one timestamped directory will exist.
 
