SAS Viya Container Recipes
A framework for building SAS Viya Docker images and creating deployments using Kubernetes.

Single Container
----------------

  Required arguments:

    --zip <value>
        Specifies the path to the SAS_Viya_deployment_data.zip file from your Software Order Email (SOE).
        Example: /path/to/SAS_Viya_deployment_data.zip  
        For information about SAS software licenses, go to 
        https://support.sas.com/en/technical-support/license-assistance.html

  Optional arguments:

    --addons "<value> <value> ..."
        Adds one or more software layers.
        Usage: To list multiple addons, a space or comma is required between each addon.
        Prerequisites: Some addons require additional configuration. For more information, see
        https://github.com/sassoftware/sas-container-recipes/wiki/Appendix:-Under-the-Hood
        SAS/ACCESS engine addons: access-greenplum, access-hadoop, access-odbc, 
                                  access-oracle, access-pcfiles, access-postgres, 
                                  access-redshift, access-teradata
        Authentication addons: auth-sssd, auth-demo
        Other: ide-jupyter-python3

    --base-image <value>
        Specifies the Docker image on which the SAS Viya images are built.
        Default: centos

    --base-tag <value>
        Specifies the Docker tag for the base image that is being used.
        Default: 7

    --tag <value>
        Overrides the default tag formatted as "19.0.4-20190405074255-50645c9"
        ( <recipe-version> - <date time> - <git sha1 > )

    --mirror-url <value>
        Specifies the URL of the mirror repository.
        For more information about using a mirror repository, see the Mirror Manager guide at
        https://support.sas.com/en/documentation/install-center/viya/deployment-tools/34/mirror-manager.html


Multiple Containers
-------------------

  Required arguments:

    --type [multiple | full | single]
        Specifies the deployment type.
        Default: single
        single: SAS Viya programming-only container started with a docker run command
        multiple: SAS Viya programming-only deployment, multiple containers using Kubernetes
        full: SAS Viya full deployment, multiple containers using Kubernetes.

    --zip <value>
        Specifies the path to the SAS_Viya_deployment_data.zip file from your Software Order Email (SOE).
        Example: /path/to/SAS_Viya_deployment_data.zip
        For information about SAS software licenses, go to 
        https://support.sas.com/en/technical-support/license-assistance.html

    --docker-namespace <value>
        Specifies the namespace in the Docker registry where Docker where the Docker images will be pushed.
        Usage: Use a unique name to prevent collisions.
        Example: mynamespace

    --docker-registry-url <value>
        Specifies the URL of the Docker registry where Docker images will be pushed.
        Example: 10.12.13.14:5000 or my-registry.docker.com

  Optional arguments:

    --virtual-host
        Specifies the Kubernetes Ingress path that defines the location of the HTTP endpoint.
        Usage: Works with the --type multiple argument only.
        For more details about Ingress, see the Kubernetes documentation at
        https://kubernetes.io/docs/concepts/services-networking/ingress/
        Example: user-myproject.mycluster.com

    --addons "<value> <value> ..."
        Adds one or more software layers.
        Usage: To list multiple addons, a space or comma is required between each addon.
        Prerequisites: Some addons require additional configuration. For more information, see
        https://github.com/sassoftware/sas-container-recipes/wiki/Appendix:-Under-the-Hood
        SAS/ACCESS engine addons: access-greenplum, access-hadoop, access-odbc, 
                                  access-oracle, access-pcfiles, access-postgres, 
                                  access-redshift, access-teradata
        Authentication addons: auth-sssd, auth-demo
        Other: ide-jupyter-python3

    --base-image <value>
        Specifies the Docker image on which the SAS Viya images are built.
        Default: centos

    --base-tag <value>
        Specifies the Docker tag for the base image that is being used.
        Default: 7

    --mirror-url <value>
        Specifies the URL of the mirror repository.
        For more information about using a mirror repository, see the Mirror Manager guide at
        https://support.sas.com/en/documentation/install-center/viya/deployment-tools/34/mirror-manager.html

    --tag <value>
        Overrides the default tag formatted as "19.0.4-20190405074255-50645c9"
        ( <recipe-version> - <date time> - <git sha1 > )

    --workers <integer>
        Specifies the number of CPU cores to allocate for the build process.
        Default: Utilize all cores on the build machine

    --verbose
        Outputs the result of each Docker layer creation.
        Default: false

<<<<<<< HEAD
    --skip-mirror-url-validation
        Skips validating the mirror URL from the --mirror-url flag.
        default: false

=======
>>>>>>> 1b546702
    --skip-docker-url-validation
        Skips validating the Docker registry URL.
        default: false

    --builder-port <integer>
        Specifies the port to listen on and from which to serve entitlement and CA certificates.
        Serving certificates is required to avoid leaving sensitive order data in the layers.
        [CAUTION] Changing the value between builds will invalidate your layer cache.
        Default: 1976

    --project-name <value>
        Specifies a prefix for the container names and deployments.
        The image names are formatted as "<project_name>-<image_name>", 
        such as "sas-viya-consul" and "sas-viya-httpproxy".
        Default: sas-viya

    --generate-manifests-only
        Re-generates the Kubernetes manifests without re-building all the containers.
        Manifests are added to the /builds/<deployment_type> directory.
        Required Arguments:
            --type [ multiple | full ]
        Optional Arguments:
            --virtual-host <value>
            --project-name <value>
        Examples:
            ./build.sh --type multiple --generate-manifests-only
            ./build.sh --type full --generate-manifests-only
        Default: false
        
    --build-only "<container-name> <container-name> ..."
        Re-builds a set of containers.
        [WARNING] This argument is intended only for developers who require
        rapid re-builds of containers that are being tested and debugged.
        Usage: To list multiple names, a space or comma is required between each container name.
        DO NOT use "sas-viya-" as a prefix for names.
        Examples:
            --build-only "consul"
            --build-only "consul httpproxy sas-casserver-primary"


Help and Version
----------------

    --help
        Displays details on all required and optional arguments.

    --version
        Prints the SAS Viya Container Recipes version and exit.


Need more help?
---------------

    Learn more about this project:
        https://github.com/sassoftware/sas-container-recipes/
    General questions and bug reports from the community:
        https://github.com/sassoftware/sas-container-recipes/issues
    Documentation, FAQs, troubleshooting, and more:
        https://github.com/sassoftware/sas-container-recipes/wiki
    SAS License Assistance:
        https://support.sas.com/en/technical-support/license-assistance.html
    License Purchases:
        https://www.sas.com/en_us/software/how-to-buy.html
    SAS Technical Support (license required):
        https://support.sas.com/en/technical-support.html
    Free Software Trials:
        https://www.sas.com/en_us/trials.html<|MERGE_RESOLUTION|>--- conflicted
+++ resolved
@@ -115,13 +115,6 @@
         Outputs the result of each Docker layer creation.
         Default: false
 
-<<<<<<< HEAD
-    --skip-mirror-url-validation
-        Skips validating the mirror URL from the --mirror-url flag.
-        default: false
-
-=======
->>>>>>> 1b546702
     --skip-docker-url-validation
         Skips validating the Docker registry URL.
         default: false
