--- conflicted
+++ resolved
@@ -379,11 +379,8 @@
 	version := flag.Bool("version", false, "")
 	skipMirrorValidation := flag.Bool("skip-mirror-url-validation", false, "")
 	skipDockerValidation := flag.Bool("skip-docker-url-validation", false, "")
-<<<<<<< HEAD
-=======
 	tagOverride := flag.String("tag", RecipeVersion+"-"+order.TimestampTag, "")
 	builderPort := flag.String("builder-port", "1976", "")
->>>>>>> 2a311ff3
 
 	// By default detect the cpu core count and utilize all of them
 	defaultWorkerCount := runtime.NumCPU()
@@ -479,14 +476,8 @@
 
 	// Optional: override the standard tag format
 	order.TagOverride = *tagOverride
-<<<<<<< HEAD
 	if len(order.TagOverride) > 0 && !regexNoSpecialCharacters.Match([]byte(order.TagOverride)) {
 		return errors.New("The --tag argument contains invalid characters. It must contain contain only A-Z, a-z, 0-9, _, ., or -")
-=======
-	validTagRegex := regexp.MustCompile("^[_A-z0-9]*([_A-z0-9\\-\\.]*)$")
-	if len(order.TagOverride) > 0 && !validTagRegex.Match([]byte(order.TagOverride)) {
-		return errors.New("the --tag argument contains invalid characters. It must contain contain only A-Z, a-z, 0-9, _, ., or -")
->>>>>>> 2a311ff3
 	}
 
 	// Optional: override the "sas-viya-" prefix in image names and in the deployment
