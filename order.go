--- conflicted
+++ resolved
@@ -19,20 +19,16 @@
 package main
 
 import (
-<<<<<<< HEAD
 	"github.com/docker/cli/cli/config/configfile"
-=======
 	"github.com/gosuri/uiprogress"
 
-	"encoding/base64"
-
->>>>>>> 35d0f81a
 	"github.com/docker/docker/api/types"
 	"github.com/docker/docker/api/types/filters"
 	"github.com/docker/docker/client"
 
 	"gopkg.in/yaml.v2"
 
+    "encoding/base64"
 	"archive/zip"
 	"bufio"
 	"bytes"
