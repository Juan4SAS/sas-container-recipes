--- conflicted
+++ resolved
@@ -1272,11 +1272,7 @@
 		// One must build containers before attempting to re-generate the manifests.
 		order.BuildPath = fmt.Sprintf("builds/%s/", order.DeploymentType)
 		if _, err := os.Stat(order.BuildPath); os.IsNotExist(err) {
-<<<<<<< HEAD
 			return errors.New("the --generate-manifests-only flag can only be used to re-generate deployment files following a complete build. No previous build files exist")
-=======
-			return errors.New("The --generate-manifests-only flag can only be used to re-generate deployment files following a complete build. No previous build files exist")
->>>>>>> 8f75035f
 		}
 
 		// Rename the previous manifests, usermods, and build log with a timestamp
