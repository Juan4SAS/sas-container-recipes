#!/bin/bash -e
#
# build.sh
# Creates a container to run the SAS Container Recipes tool.
# Run `./build.sh --help` or see `docs/usage.txt` for details.
#
#
# Copyright 2018 SAS Institute Inc.
#
# Licensed under the Apache License, Version 2.0 (the "License");
# you may not use this file except in compliance with the License.
# You may obtain a copy of the License at
#
#     https://www.apache.org/licenses/LICENSE-2.0
#
# Unless required by applicable law or agreed to in writing, software
# distributed under the License is distributed on an "AS IS" BASIS,
# WITHOUT WARRANTIES OR CONDITIONS OF ANY KIND, either express or implied.
# See the License for the specific language governing permissions and
# limitations under the License.
#

# Allow running only `./build.sh` to show --help output
function usage() {
    cat docs/usage.txt
}
if [ $# -eq 0 ] ; then
    usage
    exit 0
fi

# Display logs only in Linux.
# Logging on MacOS is currently not supported.
set -e
if [[ -n ${SAS_DEBUG} ]]; then
    set -x
fi
unameSystem="$(uname -s)"
case "${unameSystem}" in
    Linux*)     OPERATING_SYSTEM=linux;;
    Darwin*)    OPERATING_SYSTEM=darwin;;
    *)          echo "[WARN] : Unknown system: ${unameSystem}. Will assume Linux."
esac


function sas_container_recipes_shutdown() {
    echo
    echo "================================"
    echo "Shutting down SAS recipe process"
    echo "================================"
    echo

    set +e
    echo "[INFO]  : Stop ${SAS_BUILD_CONTAINER_NAME} if it is running"
    docker stop ${SAS_BUILD_CONTAINER_NAME}
    echo "[INFO]  : Remove ${SAS_BUILD_CONTAINER_NAME}"
    docker rm -f ${SAS_BUILD_CONTAINER_NAME}
    set -e

    exit 1
}
trap sas_container_recipes_shutdown SIGTERM
trap sas_container_recipes_shutdown SIGINT

# Set some defaults
CHECK_DOCKER_URL=true
CHECK_MIRROR_URL=false
git_sha=$(git rev-parse --short HEAD 2>/dev/null || echo "no-git-sha")
datetime=$(date "+%Y%m%d%H%M%S")
sas_recipe_version=$(cat docs/VERSION)

# Parse command arguments and flags
while [[ $# -gt 0 ]]; do
    key="$1"
    case ${key} in
        -h|--help)
            shift
            usage
            exit 0
            ;;
        -i|--baseimage|--base-image)
            shift # past argument
            BASEIMAGE="$1"
            shift # past value
            ;;
        -t|--basetag|--base-tag)
            shift # past argument
            BASETAG="$1"
            shift # past value
            ;;
        -m|--mirror-url)
            shift # past argument
            export SAS_RPM_REPO_URL=$1
            shift # past value
            ;;
        -p|--platform)
            shift # past argument
            PLATFORM="$1"
            shift # past value
            ;;
        -z|--zip)
            shift # past argument
            SAS_VIYA_DEPLOYMENT_DATA_ZIP="$1"
            shift # past value
            ;;
        -k|--skip-mirror-url-validation)
            shift # past argument
            CHECK_MIRROR_URL=false
            ;;
        -d|--skip-docker-url-validation)
            shift # past argument
            CHECK_DOCKER_URL=false
            ;;
        -a|--addons)
            shift # past argument
            ADDONS="$1"
            shift # past value
            ;;
        -y|--type)
            shift # past argument
            SAS_RECIPE_TYPE="$1"
            shift # past value
            ;;
        -u|--docker-url|--docker-registry-url)
            shift # past argument
            export DOCKER_REGISTRY_URL=$(echo $1 | cut -d'/' -f3)
            shift # past value
            ;;
        -n|--docker-namespace|--docker-registry-namespace)
            shift # past argument
            export DOCKER_REGISTRY_NAMESPACE="$1"
            shift # past value
            ;;
        -v|--virtual-host)
            shift # past argument
            export CAS_VIRTUAL_HOST="$1"
            shift # past value
            ;;
        -j|--project-name)
            shift # past argument
            export PROJECT_NAME="$1"
            shift # past value
            ;;
        -s|--sas-docker-tag)
            shift # past argument
            export SAS_DOCKER_TAG="$1"
            shift # past value
            ;;
        --builder-port)
            shift # past argument
            export BUILDER_PORT="$1"
            shift # past value
            ;;
        --generate-manifests-only)
            shift # past argument
            export GENERATE_MANIFESTS_ONLY=true
            ;;
        *) # Ignore everything that isn't a valid arg
            shift
    ;;
    esac
done

<<<<<<< HEAD
=======
# Set some defaults
[[ -z ${CHECK_DOCKER_URL+x} ]]        && CHECK_DOCKER_URL=true
[[ -z ${CHECK_MIRROR_URL+x} ]]        && CHECK_MIRROR_URL=false
[[ -z ${GENERATE_MANIFESTS_ONLY+x} ]] && GENERATE_MANIFESTS_ONLY=false

if [[ $GENERATE_MANIFESTS_ONLY == "true" ]] && [[ -z ${SAS_DOCKER_TAG+x} ]]; then
    last_built_tag="<value>"
    if [[ -n $SAS_RECIPE_TYPE ]]; then
        last_built_tag=$(grep "docker_tag" builds/${SAS_RECIPE_TYPE}/vars_deployment.yml | awk -F": " '{ print $2 }')
    fi
    export SAS_DOCKER_TAG=${last_built_tag}
    echo "[INFO] : Setting the Docker tag to '$SAS_DOCKER_TAG'"
fi

git_sha=$(git rev-parse --short HEAD 2>/dev/null || echo "no-git-sha")
datetime=$(date "+%Y%m%d%H%M%S")
sas_recipe_version=$(cat docs/VERSION)
>>>>>>> 09b2f72a
[[ -z ${SAS_DOCKER_TAG+x} ]] && SAS_DOCKER_TAG=${sas_recipe_version}-${datetime}-${git_sha}
SAS_BUILD_CONTAINER_NAME="sas-container-recipes-builder-${SAS_DOCKER_TAG}"
SAS_BUILD_CONTAINER_TAG=${sas_recipe_version}-${datetime}-${git_sha}

# Pass each argument if it exists. Allow the sas-container-recipes binary to catch any missing
# arguments that are required and fill in the default values of those that are not provided.
run_args=""
if [[ -n ${SAS_RPM_REPO_URL} ]]; then
    run_args="${run_args} --mirror-url ${SAS_RPM_REPO_URL}"
fi

if [[ -n ${SAS_VIYA_DEPLOYMENT_DATA_ZIP} ]]; then
    run_args="${run_args} --zip /$(basename ${SAS_VIYA_DEPLOYMENT_DATA_ZIP})"
fi

if [[ -n ${SAS_RECIPE_TYPE} ]]; then
    run_args="${run_args} --type ${SAS_RECIPE_TYPE}"
fi

if [[ -n ${DOCKER_REGISTRY_URL} ]]; then
    run_args="${run_args} --docker-registry-url ${DOCKER_REGISTRY_URL}"
fi

if [[ -n ${DOCKER_REGISTRY_NAMESPACE} ]]; then
    run_args="${run_args} --docker-namespace ${DOCKER_REGISTRY_NAMESPACE}"
fi

if [[ -n ${SAS_DOCKER_TAG} ]]; then
    run_args="${run_args} --tag ${SAS_DOCKER_TAG}"
fi

if [[ -n ${BASEIMAGE} ]]; then
    run_args="${run_args} --base-image ${BASEIMAGE}:${BASETAG}"
fi

if [[ -n ${ADDONS} ]]; then
    ADDONS=${ADDONS## } # remove trailing space
    ADDONS=${ADDONS//  /} # replace multiple spaces with a single space
    ADDONS=${ADDONS// /,} # replace spaces with a comma
    run_args="${run_args} --addons ${ADDONS}"
fi

if [[ -n ${CAS_VIRTUAL_HOST} ]]; then
    run_args="${run_args} --virtual-host '${CAS_VIRTUAL_HOST## }'"
fi

if [[ ${CHECK_DOCKER_URL} == false ]]; then
    run_args="${run_args} --skip-docker-url-validation"
fi

if [[ ${CHECK_MIRROR_URL} == false ]]; then
    run_args="${run_args} --skip-mirror-url-validation"
fi

if [[ ${GENERATE_MANIFESTS_ONLY} == true ]]; then
    run_args="${run_args} --generate-manifests-only"
fi

if [[ -n ${BUILDER_PORT} ]]; then
    run_args="${run_args} --builder-port ${BUILDER_PORT}"
fi

if [[ -n ${PROJECT_NAME} ]]; then
    run_args="${run_args} --project-name ${PROJECT_NAME}"
fi


echo
<<<<<<< HEAD
=======
echo "=============="
echo "Variable check"
echo "=============="
echo ""
echo "  Build System OS                 = ${OPERATING_SYSTEM}"
echo "  Deployment Type                 = ${SAS_RECIPE_TYPE}"
echo "  BASEIMAGE                       = ${BASEIMAGE}"
echo "  BASETAG                         = ${BASETAG}"
echo "  Mirror URL                      = ${SAS_RPM_REPO_URL}"
echo "  Validate Mirror URL             = ${CHECK_MIRROR_URL}"
echo "  Platform                        = ${PLATFORM}"
echo "  Project Name                    = ${PROJECT_NAME}"
echo "  Deployment Data Zip             = ${SAS_VIYA_DEPLOYMENT_DATA_ZIP}"
echo "  Addons                          = ${ADDONS## }"
echo "  Docker registry URL             = ${DOCKER_REGISTRY_URL}"
echo "  Docker registry namespace       = ${DOCKER_REGISTRY_NAMESPACE}"
echo "  Validate Docker registry URL    = ${CHECK_DOCKER_URL}"
echo "  Generate Manifests Only         = ${GENERATE_MANIFESTS_ONLY}"
echo "  HTTP Ingress endpoint           = ${CAS_VIRTUAL_HOST}"
echo "  Tag SAS will apply              = ${SAS_DOCKER_TAG}"
echo "  Build run args                  = ${run_args## }"
echo


echo
>>>>>>> 09b2f72a
echo "==============================="
echo "Building Docker Build Container"
echo "==============================="
echo
DOCKER_GID=$(getent group docker|awk -F: '{print $3}')
USER_GID=$(id -g)
mkdir -p ${PWD}/builds
docker build . \
    --label sas.recipe=true \
    --label sas.recipe.builder.version=${SAS_DOCKER_TAG} \
    --build-arg USER_UID=${UID} \
    --build-arg DOCKER_GID=${DOCKER_GID} \
    --tag sas-container-recipes-builder:${SAS_DOCKER_TAG} \
    --file Dockerfile \


echo
echo "=============================="
echo "Running Docker Build Container"
echo "=============================="
echo
docker run -d \
    --name ${SAS_BUILD_CONTAINER_NAME} \
    -u ${UID}:${DOCKER_GID} \
    -v $(realpath ${SAS_VIYA_DEPLOYMENT_DATA_ZIP}):/$(basename ${SAS_VIYA_DEPLOYMENT_DATA_ZIP}) \
    -v ${PWD}/builds:/sas-container-recipes/builds \
    -v /var/run/docker.sock:/var/run/docker.sock \
    -v ${HOME}/.docker/config.json:/home/sas/.docker/config.json \
    sas-container-recipes-builder:${SAS_DOCKER_TAG} ${run_args}

docker logs -f ${SAS_BUILD_CONTAINER_NAME}


# Clean up and exit
build_container_exit_status=$(docker inspect ${SAS_BUILD_CONTAINER_NAME} --format='{{.State.ExitCode}}')
docker rm ${SAS_BUILD_CONTAINER_NAME}
exit ${build_container_exit_status}<|MERGE_RESOLUTION|>--- conflicted
+++ resolved
@@ -161,8 +161,6 @@
     esac
 done
 
-<<<<<<< HEAD
-=======
 # Set some defaults
 [[ -z ${CHECK_DOCKER_URL+x} ]]        && CHECK_DOCKER_URL=true
 [[ -z ${CHECK_MIRROR_URL+x} ]]        && CHECK_MIRROR_URL=false
@@ -180,7 +178,6 @@
 git_sha=$(git rev-parse --short HEAD 2>/dev/null || echo "no-git-sha")
 datetime=$(date "+%Y%m%d%H%M%S")
 sas_recipe_version=$(cat docs/VERSION)
->>>>>>> 09b2f72a
 [[ -z ${SAS_DOCKER_TAG+x} ]] && SAS_DOCKER_TAG=${sas_recipe_version}-${datetime}-${git_sha}
 SAS_BUILD_CONTAINER_NAME="sas-container-recipes-builder-${SAS_DOCKER_TAG}"
 SAS_BUILD_CONTAINER_TAG=${sas_recipe_version}-${datetime}-${git_sha}
@@ -248,35 +245,6 @@
 fi
 
 
-echo
-<<<<<<< HEAD
-=======
-echo "=============="
-echo "Variable check"
-echo "=============="
-echo ""
-echo "  Build System OS                 = ${OPERATING_SYSTEM}"
-echo "  Deployment Type                 = ${SAS_RECIPE_TYPE}"
-echo "  BASEIMAGE                       = ${BASEIMAGE}"
-echo "  BASETAG                         = ${BASETAG}"
-echo "  Mirror URL                      = ${SAS_RPM_REPO_URL}"
-echo "  Validate Mirror URL             = ${CHECK_MIRROR_URL}"
-echo "  Platform                        = ${PLATFORM}"
-echo "  Project Name                    = ${PROJECT_NAME}"
-echo "  Deployment Data Zip             = ${SAS_VIYA_DEPLOYMENT_DATA_ZIP}"
-echo "  Addons                          = ${ADDONS## }"
-echo "  Docker registry URL             = ${DOCKER_REGISTRY_URL}"
-echo "  Docker registry namespace       = ${DOCKER_REGISTRY_NAMESPACE}"
-echo "  Validate Docker registry URL    = ${CHECK_DOCKER_URL}"
-echo "  Generate Manifests Only         = ${GENERATE_MANIFESTS_ONLY}"
-echo "  HTTP Ingress endpoint           = ${CAS_VIRTUAL_HOST}"
-echo "  Tag SAS will apply              = ${SAS_DOCKER_TAG}"
-echo "  Build run args                  = ${run_args## }"
-echo
-
-
-echo
->>>>>>> 09b2f72a
 echo "==============================="
 echo "Building Docker Build Container"
 echo "==============================="
