--- conflicted
+++ resolved
@@ -914,38 +914,6 @@
         echo
         ;;
     multiple)
-<<<<<<< HEAD
-        if [[ -z ${SKIP_SAS_BASE_IMAGES_BUILD} ]]; then
-            # Check for required dependencies
-            docker --version || missing_dependencies docker
-            python --version || missing_dependencies python
-            pip    --version || missing_dependencies pip
-
-            # Copy the zip or the playbook to project
-            copy_deployment_data_zip viya-programming/viya-multi-container
-
-            pushd viya-programming/viya-multi-container
-
-            # Call to build and push images and generate deployment manifests
-
-            # export the values so that they are picked up by the lower level scipt.
-            # We will not pass the CHECK_*_URL values here as they are not used in the lower level script
-            [[ ! -z ${SAS_RPM_REPO_URL} ]] && export SAS_RPM_REPO_URL
-
-            ./viya-multi-build.sh \
-              --baseimage "${BASEIMAGE}" \
-              --basetag "${BASETAG}" \
-              --platform "${PLATFORM}" \
-              --docker-url "${DOCKER_REGISTRY_URL}" \
-              --docker-registry-type "${DOCKER_REGISTRY_TYPE}" \
-              --docker-namespace "${DOCKER_REGISTRY_NAMESPACE}" \
-              --sas-docker-tag "${SAS_DOCKER_TAG}" \
-              --virtual-host "${CAS_VIRTUAL_HOST}"
-
-            popd
-        fi
-=======
-
         # Check for required dependencies
         docker --version || missing_dependencies docker
         python --version || missing_dependencies python
@@ -980,7 +948,6 @@
             sas_container_recipes_shutdown
         fi
         popd
->>>>>>> d16ae0ca
 
         # Add more layers to the programming and CAS containers
         add_layers
@@ -989,37 +956,6 @@
         echo_footer viya-programming/viya-multi-container
         ;;
     full)
-<<<<<<< HEAD
-        if [[ -z ${SKIP_SAS_BASE_IMAGES_BUILD} ]]; then
-            echo_experimental
-
-            # Copy the zip or the playbook to project
-            copy_deployment_data_zip viya-visuals
-
-            pushd viya-visuals
-
-            # Check for required dependencies
-            docker --version || missing_dependencies docker
-            python --version || missing_dependencies python
-            pip    --version || missing_dependencies pip
-
-            # export the values so that they are picked up by the lower level scipt.
-            [[ ! -z ${CHECK_MIRROR_URL} ]] && export CHECK_MIRROR_URL
-            [[ ! -z ${CHECK_DOCKER_URL} ]] && export CHECK_DOCKER_URL
-            [[ ! -z ${SAS_RPM_REPO_URL} ]] && export SAS_RPM_REPO_URL
-
-            ./viya-visuals-build.sh \
-              --baseimage "${BASEIMAGE}" \
-              --basetag "${BASETAG}" \
-              --platform "${PLATFORM}" \
-              --docker-url "${DOCKER_REGISTRY_URL}" \
-              --docker-namespace "${DOCKER_REGISTRY_NAMESPACE}" \
-              --sas-docker-tag "${SAS_DOCKER_TAG}" \
-              --virtual-host "${CAS_VIRTUAL_HOST}"
-
-            popd
-        fi
-=======
         echo_experimental
 
         # Copy the zip to the project
@@ -1055,7 +991,6 @@
         fi
 
         popd
->>>>>>> d16ae0ca
 
         add_layers
         add_esp_layers
