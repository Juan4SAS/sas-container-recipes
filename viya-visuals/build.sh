--- conflicted
+++ resolved
@@ -223,43 +223,30 @@
 function get_playbook() {
     if [[ -d ${SAS_VIYA_PLAYBOOK_DIR} ]]; then
         # Playbook path given and it's valid
-        cp --verbose ${SAS_VIYA_PLAYBOOK_DIR} .
+        cp -v ${SAS_VIYA_PLAYBOOK_DIR} .
 
     elif [[ ! -z ${SAS_VIYA_DEPLOYMENT_DATA_ZIP} ]]; then
         # SAS_Viya_deployment_data.zip given and it's valid
-<<<<<<< HEAD
         SAS_ORCHESTRATION_LOCATION=${PWD}/../sas-orchestration
         if [[ ! -f ${SAS_ORCHESTRATION_LOCATION} ]]; then
-=======
-        SAS_ORCHESTRATION_LOCATION=/usr/bin/sas-orchestration
-        if [[ -f ../sas-orchestration ]]; then
-            SAS_ORCHESTRATION_LOCATION=${PWD}/../sas-orchestration
-        fi
-
-        if [[ ! -f /usr/bin/sas-orchestration && ! -f ../sas-orchestration ]]; then
->>>>>>> 39a7b13e
             # Fetch the binary and move it above the working directory
             echo -e "[INFO] : fetching sas-orchestration tool"
             curl --silent --remote-name https://support.sas.com/installation/viya/34/sas-orchestration-cli/lax/sas-orchestration-linux.tgz
             tar xvf sas-orchestration-linux.tgz
-            rm --verbose sas-orchestration-linux.tgz
+            rm -v sas-orchestration-linux.tgz
             mv sas-orchestration ../
-<<<<<<< HEAD
-=======
-            SAS_ORCHESTRATION_LOCATION=${PWD}/../sas-orchestration
->>>>>>> 39a7b13e
         fi
 
         echo -e "[INFO] : Building the playbook from the SOE zip."
         ${SAS_ORCHESTRATION_LOCATION} build \
             --input ${SAS_VIYA_DEPLOYMENT_DATA_ZIP} \
             --platform ${PLATFORM}
-            #--repository-warehouse ${SAS_RPM_REPO_URL}
-            #--deployment-type programming
+            --repository-warehouse ${SAS_RPM_REPO_URL}
+            --platform ${PLATFORM}
 
         tar xvf SAS_Viya_playbook.tgz
-        rm --verbose SAS_Viya_playbook.tgz
-        cp --verbose sas_viya_playbook/*.pem .
+        rm -v SAS_Viya_playbook.tgz
+        cp -v sas_viya_playbook/*.pem .
     else
         echo -e "[ERROR] : Could not find a zip file or playbook to use"
         echo -e ""
@@ -407,12 +394,12 @@
 
                 # Copy the tasks file for the service
                 if [ ! -f "roles/${file}/tasks/main.yml" ]; then
-                    cp --verbose ../templates/task.yml roles/${file}/tasks/main.yml
+                    cp -v ../templates/task.yml roles/${file}/tasks/main.yml
                 fi
 
                 # Copy the entrypoint file for the service
                 if [ ! -f "roles/${file}/templates/entrypoint" ]; then
-                    cp --verbose ../templates/entrypoint roles/${file}/templates/entrypoint
+                    cp -v ../templates/entrypoint roles/${file}/templates/entrypoint
                 fi
 
                 # Each file in the static-service directory has the same file name as its service name
@@ -486,12 +473,12 @@
 
             # Remove previous roles files if they exist
             if [ -f roles/${role}/vars/${role} ]; then
-                rm --verbose -f roles/${role}/vars/${role}
+                rm -v -f roles/${role}/vars/${role}
             fi
 
             # Copy the role's vars directory if it exists
             if [ -d roles/${role}/vars ]; then
-                cp --verbose sas_viya_playbook/group_vars/${role} roles/${role}/vars/
+                cp -v sas_viya_playbook/group_vars/${role} roles/${role}/vars/
             fi
         fi
     done
@@ -516,11 +503,11 @@
         exit 0
     fi
 
-    cp --verbose sas_viya_playbook/group_vars/all temp_all
+    cp -v sas_viya_playbook/group_vars/all temp_all
     sed -i 's|^DEPLOYMENT_ID:.*||' temp_all
     sed -i 's|^SPRE_DEPLOYMENT_ID:.*||' temp_all
     cat temp_all >> everything.yml
-    rm --verbose -f temp_all
+    rm -v -f temp_all
 
     cat sas_viya_playbook/vars.yml >> everything.yml
     cat sas_viya_playbook/internal/soe_defaults.yml >> everything.yml
