---
# tasks file for SAS Viya service

- name: Set license directory
  set_fact:
    SASLICENSEDIR: "/opt/sas/viya/home/SASEventStreamProcessingEngine/current/etc/license/"

- name: Set license file
  set_fact:
    SASLICENSEFILE: "license.txt"

- name: Load the {{ role_name }} variables
  include_vars:
    file: "{{ role_name }}"
    name: sas_host_group_variables

- name: Install SAS packages
  include_role:
    name: sas-install

- name: Copy over entrypoint script
  template:
    src: entrypoint
    dest: "{{ SASHOME }}/bin/{{ role_name|lower }}-entrypoint.sh"
    mode: "0755"
    owner: "{{ INSTALL_USER }}"
    group: "{{ INSTALL_GROUP }}"

- name: Copy files to remote host
  copy:
    src: "{{ item.src }}"
    dest: "{{ item.dest }}"
    owner: "{{ INSTALL_USER }}"
    group: "{{ INSTALL_GROUP }}"
    mode: 0755
  with_items:
  - { src: sas-espserver, dest: "{{ SASHOME }}/bin/sas-espserver" }
<<<<<<< HEAD
  - { src: sas-viya-espserver-default, dest: "/etc/init.d/sas-viya-espserver-default" }
=======
  - { src: register_esp.sh, dest: "{{ SASHOME }}/bin/register_esp.sh" }
  - { src: unregister_esp.sh, dest: "{{ SASHOME }}/bin/unregister_esp.sh" }
  - { src: sas-viya-espserver-default, dest: "/etc/init.d/sas-viya-espserver-default" }
>>>>>>> a0dba895
<|MERGE_RESOLUTION|>--- conflicted
+++ resolved
@@ -35,10 +35,6 @@
     mode: 0755
   with_items:
   - { src: sas-espserver, dest: "{{ SASHOME }}/bin/sas-espserver" }
-<<<<<<< HEAD
-  - { src: sas-viya-espserver-default, dest: "/etc/init.d/sas-viya-espserver-default" }
-=======
   - { src: register_esp.sh, dest: "{{ SASHOME }}/bin/register_esp.sh" }
   - { src: unregister_esp.sh, dest: "{{ SASHOME }}/bin/unregister_esp.sh" }
-  - { src: sas-viya-espserver-default, dest: "/etc/init.d/sas-viya-espserver-default" }
->>>>>>> a0dba895
+  - { src: sas-viya-espserver-default, dest: "/etc/init.d/sas-viya-espserver-default" }