#!/bin/bash -e
# Copyright (c) 2017, SAS Institute Inc., Cary, NC, USA, All Rights Reserved
#
# Service: espserver
# Context: espserver
# DO NOT MODIFY THIS SCRIPT ABOVE THIS LINE

<<<<<<< HEAD
servicename=espserver
shortname=espserver
=======
# shellcheck disable=SC2034
servicename=espserver
shortname=espserver
# shellcheck disable=SC2034
>>>>>>> d16ae0ca
servicecontext=espserver

# SASDEPLOYID, SASINSTANCE and pidfile are typically specified by command arguments,
# but may be also be specified by environment variable.  If neither is specified, these
# default values are used.
[[ -z ${SASDEPLOYID+x} ]] && SASDEPLOYID=viya
[[ -z ${SASINSTANCE+x} ]] && SASINSTANCE=default
[[ -z ${pidfile+x} ]] && pidfile=/var/run/sas/sas-${SASDEPLOYID}-${shortname}-${SASINSTANCE}.pid

# Uncomment the set -x to run in debug mode
# set -x

excessargs=()
<<<<<<< HEAD

while [ -n "$1" ]
do
  case "$1" in
    -p)
      shift
      pidfile="$1"
      ;;

    -r)
      shift
      echo "[WARN] -r rootdir option is deprecated and ignored"
      ;;

    -l)
      shift
      echo "[WARN] -l logdir option is deprecated and ignored"
      ;;

    -d)
      shift
      SASDEPLOYID="$1"
      ;;

    -i)
      shift
      SASINSTANCE="$1"
      ;;

     *)
# if we don't recognize argument as expected opt, accumulate and let something else consume those
      excessargs+=("$1")
      ;;
  esac
  shift  # next value
done

# look for an optional sasenv.conf for this SASDEPLOYID
[[ -f /etc/sysconfig/sas/$SASDEPLOYID/sasenv.conf ]] && source /etc/sysconfig/sas/$SASDEPLOYID/sasenv.conf

# set standard environment if not already set
[[ -z ${SASHOME+x} ]] && SASHOME=/opt/sas/${SASDEPLOYID}/home

source $SASHOME/lib/envesntl/sas-start-functions

sas_set_service_env || sas_fail 1 "Unable to set up service environment"

[[ -n $SAS_CONFIG ]] ||                 export SAS_CONFIG='/opt/sas/${SASDEPLOYID}/config'
[[ -n $ESPVERSION ]] ||                 export ESPVERSION="$(basename $(readlink -f $SASHOME/SASEventStreamProcessingEngine/current))"
[[ -n $DFESP_CONFIG ]] ||               export DFESP_CONFIG=$SAS_CONFIG/etc/SASEventStreamProcessingEngine/default
[[ -n $DFESP_HOME ]] ||                 export DFESP_HOME=$SASHOME/SASEventStreamProcessingEngine/$ESPVERSION
[[ -n $ESP_AUTHENTICATION_STRING ]] ||  export ESP_AUTHENTICATION_STRING=""
[[ -n $ESP_LOGLEVEL_STRING ]] ||        export ESP_LOGLEVEL_STRING=""
[[ -n $ESP_MODEL_STRING ]] ||           export ESP_MODEL_STRING=""
[[ -n $ESP_HTTP_PORT ]] ||              export ESP_HTTP_PORT=31413
[[ -n $ESP_PUBSUB_PORT ]] ||            export ESP_PUBSUB_PORT=31416
[[ -z $SASLOGON_SERVERPORT ]] ||        export ESP_AUTHENTICATION_STRING="-auth saslogon://$SASLOGON_SERVERPORT"
[[ -z $ESP_LOGGING_LEVEL ]] ||          export ESP_LOGLEVEL_STRING="-loglevel ${ESP_LOGGING_LEVEL}"
[[ -z $ESP_MODEL_PATH ]] ||             export ESP_MODEL_STRING="-model ${ESP_MODEL_PATH}"
[[ -z $ESPENV ]] ||                     export ESPENV=""

export LD_LIBRARY_PATH=$LD_LIBRARY_PATH:$DFESP_HOME/lib:$SASHOME/SASFoundation/sasexe

[[ -f $SAS_CONFIG/etc/sysconfig/SASEventStreamProcessingEngine/sas-esp ]] && source $SAS_CONFIG/etc/sysconfig/SASEventStreamProcessingEngine/sas-esp

# check for security policy
[[ -n $DFESP_SEC_YAML ]] && cp $DFESP_SEC_YAML $DFESP_CONFIG/security-properties.yml && cp $ESP_SERVER_CERT $DFESP_CONFIG && cp $ESP_CLIENT_CACERT $SAS_CONFIG/etc/SASSecurityCertificateFramework/cacerts/

[[ -d /data ]] && cd /data

if [[ -z $ESPENV ]]; then
    $DFESP_HOME/bin/dfesp_xml_server -http $ESP_HTTP_PORT -pubsub $ESP_PUBSUB_PORT $ESP_AUTHENTICATION_STRING $ESP_MODEL_STRING $ESP_LOGLEVEL_STRING
else
	$DFESP_HOME/bin/dfesp_xml_server
=======

while [ -n "$1" ]
do
  case "$1" in
    -p)
      shift
      pidfile="$1"
      ;;

    -r)
      shift
      echo "[WARN] -r rootdir option is deprecated and ignored"
      ;;

    -l)
      shift
      echo "[WARN] -l logdir option is deprecated and ignored"
      ;;

    -d)
      shift
      SASDEPLOYID="$1"
      ;;

    -i)
      shift
      SASINSTANCE="$1"
      ;;

     *)
# if we don't recognize argument as expected opt, accumulate and let something else consume those
      excessargs+=("$1")
      ;;
  esac
  shift  # next value
done

# look for an optional sasenv.conf for this SASDEPLOYID
[[ -f /etc/sysconfig/sas/$SASDEPLOYID/sasenv.conf ]] && source "/etc/sysconfig/sas/${SASDEPLOYID}/sasenv.conf"

# set standard environment if not already set
[[ -z ${SASHOME+x} ]] && SASHOME=/opt/sas/$SASDEPLOYID/home

source "$SASHOME/lib/envesntl/sas-start-functions"

sas_set_service_env || sas_fail 1 "Unable to set up service environment"

# shellcheck disable=SC2046
# shellcheck disable=SC2086
[[ -n $ESPVERSION ]] ||                 export ESPVERSION="$(basename $(readlink -f $SASHOME/SASEventStreamProcessingEngine/current))"
[[ -n $SAS_CONFIG ]] ||                 export SAS_CONFIG=/opt/sas/$SASDEPLOYID/config
[[ -n $DFESP_CONFIG ]] ||               export DFESP_CONFIG=$SAS_CONFIG/etc/SASEventStreamProcessingEngine/default
[[ -n $DFESP_HOME ]] ||                 export DFESP_HOME=$SASHOME/SASEventStreamProcessingEngine/$ESPVERSION
[[ -n $ESP_AUTHENTICATION_STRING ]] ||  export ESP_AUTHENTICATION_STRING=""
[[ -n $ESP_LOGLEVEL_STRING ]] ||        export ESP_LOGLEVEL_STRING=""
[[ -n $ESP_MODEL_STRING ]] ||           export ESP_MODEL_STRING=""
[[ -n $ESP_HTTP_PORT ]] ||              export ESP_HTTP_PORT=31415
[[ -n $ESP_PUBSUB_PORT ]] ||            export ESP_PUBSUB_PORT=31416
[[ -z $SASLOGON_SERVERPORT ]] ||        export ESP_AUTHENTICATION_STRING="-auth saslogon://$SASLOGON_SERVERPORT"
[[ -z $ESP_LOGGING_LEVEL ]] ||          export ESP_LOGLEVEL_STRING="-loglevel ${ESP_LOGGING_LEVEL}"
[[ -z $ESP_MODEL_PATH ]] ||             export ESP_MODEL_STRING="-model ${ESP_MODEL_PATH}"
[[ -z $ESPENV ]] ||                     export ESPENV=""
[[ -z $SASTENANT ]] ||                  export SASTENANT="shared"

export LD_LIBRARY_PATH=$DFESP_HOME/lib:$SASHOME/SASFoundation/sasexe

[[ -f $SAS_CONFIG/etc/sysconfig/SASEventStreamProcessingEngine/sas-esp ]] && source "$SAS_CONFIG/etc/sysconfig/SASEventStreamProcessingEngine/sas-esp"

# check for security policy
[[ -n $DFESP_SEC_YAML ]] && cp "$DFESP_SEC_YAML" "$DFESP_CONFIG/security-properties.yml" && cp "$ESP_SERVER_CERT" "$DFESP_CONFIG" && cp "$ESP_CLIENT_CACERT" "$SAS_CONFIG/etc/SASSecurityCertificateFramework/cacerts/"

[[ -d /data ]] && cd /data

# Generate the key and cert
ESP_VAULT_TOKEN_FILE_NAME="$SAS_CONFIG/etc/SASSecurityCertificateFramework/tokens/espserver/$SASTENANT/$SASINSTANCE/vault.token"
if [[ -e $ESP_VAULT_TOKEN_FILE_NAME ]]; then
    #
    # Export of LC_ALL seems to be needed for sas-crypto-management and
    # sas-bootstrap-config.
    # Reference What does LC_ALL=c do
    # https://unix.stackexchange.com/questions/87745/what-does-lc-all-c-do
    #
    if [[ -z ${LC_ALL+x} ]]; then  # Bash syntax to check if a variable is set.
        echo "[WARN]  : LC_ALL is unset, exporting LC_ALL=C"
        export LC_ALL=C
    fi

    #
    # TXDX: Put the freshly created security artifacts in the right place.
    #
    # Certs should be placed in:
    # /opt/sas/viya/config/etc/SASSecurityCertificateFramework/tls/certs/<serviceName>/<tenant>/<instance>/sas.crt
    #
    # Keys (including encryption key) should be placed in:
    # /opt/sas/viya/config/etc/SASSecurityCertificateFramework/private/<serviceName>/<tenant>/<instance>/sas.key
    #

    ESP_CRT_PLAIN_FILE_NAME="sas_encrypted.crt"
    ESP_CRT_DIRECTORY_NAME="$SAS_CONFIG/etc/SASSecurityCertificateFramework/tls/certs/espserver/$SASTENANT/$SASINSTANCE"
    ESP_CRT_FULL_FILE_NAME="$ESP_CRT_DIRECTORY_NAME/$ESP_CRT_PLAIN_FILE_NAME"
    
    mkdir -vp --mode=0755 "$SAS_CONFIG/etc/SASSecurityCertificateFramework/tls/certs/espserver"
    mkdir -vp --mode=0755 "$SAS_CONFIG/etc/SASSecurityCertificateFramework/tls/certs/espserver/$SASTENANT"
    mkdir -vp --mode=0755 "$SAS_CONFIG/etc/SASSecurityCertificateFramework/tls/certs/espserver/$SASTENANT/$SASINSTANCE"
    chown -vR sas:sas "$SAS_CONFIG/etc/SASSecurityCertificateFramework/tls/certs/espserver"

    ESP_KEY_PLAIN_FILE_NAME="sas_encrypted.key"
    ESP_KEY_DIRECTORY_NAME="$SAS_CONFIG/etc/SASSecurityCertificateFramework/private/espserver/$SASTENANT/$SASINSTANCE"
    ESP_KEY_FULL_FILE_NAME="$ESP_KEY_DIRECTORY_NAME/$ESP_KEY_PLAIN_FILE_NAME"

    mkdir -vp --mode=0755 "$SAS_CONFIG/etc/SASSecurityCertificateFramework/private/espserver"
    mkdir -vp --mode=0755 "$SAS_CONFIG/etc/SASSecurityCertificateFramework/private/espserver/$SASTENANT"
    mkdir -vp --mode=0755 "$SAS_CONFIG/etc/SASSecurityCertificateFramework/private/espserver/$SASTENANT/$SASINSTANCE"
    chown -vR sas:sas "$SAS_CONFIG/etc/SASSecurityCertificateFramework/private/espserver"

    #
    # Gather some info to be used in TLS cert generation.
    #
    CERT_HOSTNAME_PLAIN=$(hostname)
    CERT_HOSTNAME_FQDN=$(hostname -f)
    CERT_HOSTNAME_SHORT_NAME=$(hostname -s)

    #
    # Use sas-bootstrap-config and its 'network addresses' command to obtain a string
    # consisting of a comma delimited list of IP addresses found on this machine.
    #
    # shellcheck disable=SC2086
    CERT_IPADDRESS_LIST=$($SASHOME/bin/sas-bootstrap-config network addresses | tr '[:space:]' ',' | sed 's/.$//' )
    echo "[INFO]  : CERT_IPADDRESS_LIST $CERT_IPADDRESS_LIST"

    #
    # Run sas-crypto-management to generate a new certificate file and private key file.
    #
    echo "[INFO]  : Printing sas-crypto-management CLI parameters for upcoming call."
    echo "[INFO]  : vault-token $ESP_VAULT_TOKEN_FILE_NAME"
    echo "[INFO]  : common-name $CERT_HOSTNAME_FQDN"
    echo "[INFO]  : out-crt $ESP_CRT_FULL_FILE_NAME"
    echo "[INFO]  : out-key $ESP_KEY_FULL_FILE_NAME"
    echo "[INFO]  : san-dns localhost"
    echo "[INFO]  : san-dns $CERT_HOSTNAME_FQDN"
    echo "[INFO]  : san-dns $CERT_HOSTNAME_PLAIN"
    echo "[INFO]  : san-dns $CERT_HOSTNAME_SHORT_NAME"
    echo "[INFO]  : san-ip 127.0.0.1"
    echo "[INFO]  : san-ip $CERT_IPADDRESS_LIST"
    echo "[INFO]  : vault-cafile $SAS_CONFIG/etc/SASSecurityCertificateFramework/cacerts/trustedcerts.pem"

    echo "[INFO]  : Running sas-crypto-management to generate a new certificate file and private key file."

    # shellcheck disable=SC2086
    $SASHOME/SASSecurityCertificateFramework/bin/sas-crypto-management \
      req-vault-cert \
        --common-name $CERT_HOSTNAME_FQDN \
        --out-crt $ESP_CRT_FULL_FILE_NAME \
        --out-key $ESP_KEY_FULL_FILE_NAME \
        --san-dns localhost \
        --san-dns $CERT_HOSTNAME_FQDN \
        --san-dns $CERT_HOSTNAME_PLAIN \
        --san-dns $CERT_HOSTNAME_SHORT_NAME \
        --san-ip 127.0.0.1 \
        --san-ip $CERT_IPADDRESS_LIST \
        --vault-token $ESP_VAULT_TOKEN_FILE_NAME \
        --vault-cafile $SAS_CONFIG/etc/SASSecurityCertificateFramework/cacerts/trustedcerts.pem  2>&1  # 1>> $CONST_LOG_FILE_NAME 2>&1

    SAS_CRYPTO_MANAGEMENT_RESULT=$?
    echo "[INFO]  : sas-crypto-management req-vault-cert SAS_CRYPTO_MANAGEMENT_RESULT $SAS_CRYPTO_MANAGEMENT_RESULT"
    if [ $SAS_CRYPTO_MANAGEMENT_RESULT -ne 0 ]; then
        echo "[ERROR] : sas-crypto-management req-vault-cert failed with exit code $SAS_CRYPTO_MANAGEMENT_RESULT."
        return $SAS_CRYPTO_MANAGEMENT_RESULT
    fi
fi

# Register the ESP server in Consul
# using source to pick up already defined environment variables
if [[ -f $SAS_CONFIG/etc/SASSecurityCertificateFramework/tokens/consul/default/client.token ]]; then
    source "${SASHOME}/bin/register_esp.sh"
fi

if [[ -z $ESPENV ]]; then
    # shellcheck disable=SC2086
    $DFESP_HOME/bin/dfesp_xml_server -http "$ESP_HTTP_PORT" -pubsub "$ESP_PUBSUB_PORT" "$ESP_AUTHENTICATION_STRING" "$ESP_MODEL_STRING" "$ESP_LOGLEVEL_STRING" &
else
    echo "[INFO]  : Running with ESPENV"
    # shellcheck disable=SC2086
    $DFESP_HOME/bin/dfesp_xml_server &
>>>>>>> d16ae0ca
fi

pid=$!  # Bash get process ID of the most recently executed background (asynchronous) command
if [ -n "${pidfile}" ]; then
    # The variable pidfile is non-empty.
    echo "${pid}" > "${pidfile}"
<<<<<<< HEAD
fi
=======
fi
>>>>>>> d16ae0ca
<|MERGE_RESOLUTION|>--- conflicted
+++ resolved
@@ -5,15 +5,10 @@
 # Context: espserver
 # DO NOT MODIFY THIS SCRIPT ABOVE THIS LINE
 
-<<<<<<< HEAD
-servicename=espserver
-shortname=espserver
-=======
 # shellcheck disable=SC2034
 servicename=espserver
 shortname=espserver
 # shellcheck disable=SC2034
->>>>>>> d16ae0ca
 servicecontext=espserver
 
 # SASDEPLOYID, SASINSTANCE and pidfile are typically specified by command arguments,
@@ -27,82 +22,6 @@
 # set -x
 
 excessargs=()
-<<<<<<< HEAD
-
-while [ -n "$1" ]
-do
-  case "$1" in
-    -p)
-      shift
-      pidfile="$1"
-      ;;
-
-    -r)
-      shift
-      echo "[WARN] -r rootdir option is deprecated and ignored"
-      ;;
-
-    -l)
-      shift
-      echo "[WARN] -l logdir option is deprecated and ignored"
-      ;;
-
-    -d)
-      shift
-      SASDEPLOYID="$1"
-      ;;
-
-    -i)
-      shift
-      SASINSTANCE="$1"
-      ;;
-
-     *)
-# if we don't recognize argument as expected opt, accumulate and let something else consume those
-      excessargs+=("$1")
-      ;;
-  esac
-  shift  # next value
-done
-
-# look for an optional sasenv.conf for this SASDEPLOYID
-[[ -f /etc/sysconfig/sas/$SASDEPLOYID/sasenv.conf ]] && source /etc/sysconfig/sas/$SASDEPLOYID/sasenv.conf
-
-# set standard environment if not already set
-[[ -z ${SASHOME+x} ]] && SASHOME=/opt/sas/${SASDEPLOYID}/home
-
-source $SASHOME/lib/envesntl/sas-start-functions
-
-sas_set_service_env || sas_fail 1 "Unable to set up service environment"
-
-[[ -n $SAS_CONFIG ]] ||                 export SAS_CONFIG='/opt/sas/${SASDEPLOYID}/config'
-[[ -n $ESPVERSION ]] ||                 export ESPVERSION="$(basename $(readlink -f $SASHOME/SASEventStreamProcessingEngine/current))"
-[[ -n $DFESP_CONFIG ]] ||               export DFESP_CONFIG=$SAS_CONFIG/etc/SASEventStreamProcessingEngine/default
-[[ -n $DFESP_HOME ]] ||                 export DFESP_HOME=$SASHOME/SASEventStreamProcessingEngine/$ESPVERSION
-[[ -n $ESP_AUTHENTICATION_STRING ]] ||  export ESP_AUTHENTICATION_STRING=""
-[[ -n $ESP_LOGLEVEL_STRING ]] ||        export ESP_LOGLEVEL_STRING=""
-[[ -n $ESP_MODEL_STRING ]] ||           export ESP_MODEL_STRING=""
-[[ -n $ESP_HTTP_PORT ]] ||              export ESP_HTTP_PORT=31413
-[[ -n $ESP_PUBSUB_PORT ]] ||            export ESP_PUBSUB_PORT=31416
-[[ -z $SASLOGON_SERVERPORT ]] ||        export ESP_AUTHENTICATION_STRING="-auth saslogon://$SASLOGON_SERVERPORT"
-[[ -z $ESP_LOGGING_LEVEL ]] ||          export ESP_LOGLEVEL_STRING="-loglevel ${ESP_LOGGING_LEVEL}"
-[[ -z $ESP_MODEL_PATH ]] ||             export ESP_MODEL_STRING="-model ${ESP_MODEL_PATH}"
-[[ -z $ESPENV ]] ||                     export ESPENV=""
-
-export LD_LIBRARY_PATH=$LD_LIBRARY_PATH:$DFESP_HOME/lib:$SASHOME/SASFoundation/sasexe
-
-[[ -f $SAS_CONFIG/etc/sysconfig/SASEventStreamProcessingEngine/sas-esp ]] && source $SAS_CONFIG/etc/sysconfig/SASEventStreamProcessingEngine/sas-esp
-
-# check for security policy
-[[ -n $DFESP_SEC_YAML ]] && cp $DFESP_SEC_YAML $DFESP_CONFIG/security-properties.yml && cp $ESP_SERVER_CERT $DFESP_CONFIG && cp $ESP_CLIENT_CACERT $SAS_CONFIG/etc/SASSecurityCertificateFramework/cacerts/
-
-[[ -d /data ]] && cd /data
-
-if [[ -z $ESPENV ]]; then
-    $DFESP_HOME/bin/dfesp_xml_server -http $ESP_HTTP_PORT -pubsub $ESP_PUBSUB_PORT $ESP_AUTHENTICATION_STRING $ESP_MODEL_STRING $ESP_LOGLEVEL_STRING
-else
-	$DFESP_HOME/bin/dfesp_xml_server
-=======
 
 while [ -n "$1" ]
 do
@@ -287,15 +206,10 @@
     echo "[INFO]  : Running with ESPENV"
     # shellcheck disable=SC2086
     $DFESP_HOME/bin/dfesp_xml_server &
->>>>>>> d16ae0ca
 fi
 
 pid=$!  # Bash get process ID of the most recently executed background (asynchronous) command
 if [ -n "${pidfile}" ]; then
     # The variable pidfile is non-empty.
     echo "${pid}" > "${pidfile}"
-<<<<<<< HEAD
-fi
-=======
-fi
->>>>>>> d16ae0ca
+fi