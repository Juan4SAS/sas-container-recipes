--- conflicted
+++ resolved
@@ -7,11 +7,7 @@
 # The Kubernetes namespace that we are deploying into. Default is "sas-viya"
 #SAS_K8S_NAMESPACE: sas-viya
 
-<<<<<<< HEAD
-# The Ingress path for the httpproxy environment. Default is "company.com"
-=======
 # Reflects the domain to use when filling in the ingress paths. Default is "company.com"
->>>>>>> 9c93fd89
 #SAS_K8S_INGRESS_DOMAIN: company.com
 
 # Defines if inter-communication between services is TLS enabled. Default is "false"
