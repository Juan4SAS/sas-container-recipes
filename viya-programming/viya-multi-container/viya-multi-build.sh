--- conflicted
+++ resolved
@@ -422,11 +422,7 @@
     if [[ -n ${CAS_VIRTUAL_HOST} ]]; then
         sed ${sed_i_option} "s|{{ CAS_VIRTUAL_HOST }}|${CAS_VIRTUAL_HOST}|" container.yml
     else
-<<<<<<< HEAD
-        sed ${sed_i_option} "s|{{ CAS_VIRTUAL_HOST }}|sas-viya|" container.yml
-=======
         sed ${sed_i_option} "s|{{ CAS_VIRTUAL_HOST }}|sas-viya.sas-viya.company.com|" container.yml
->>>>>>> 9c93fd89
     fi
 }
 
