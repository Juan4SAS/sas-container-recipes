// container.go
// Defines each host as a container with a set of Ansible roles
// with a RUN layer for each role. A configuration is loaded by a
// config.yml file and contains the relevant Docker volumes, ports,
// environment variables, and entrypoint. Resource requirements are
// also part of the confiuration and is used by Kubernetes.
//
// Copyright 2018 SAS Institute Inc.
//
// Licensed under the Apache License, Version 2.0 (the "License");
// you may not use this file except in compliance with the License.
// You may obtain a copy of the License at
//
//     https://www.apache.org/licenses/LICENSE-2.0
//
// Unless required by applicable law or agreed to in writing, software
// distributed under the License is distributed on an "AS IS" BASIS,
// WITHOUT WARRANTIES OR CONDITIONS OF ANY KIND, either express or implied.
// See the License for the specific language governing permissions and
// limitations under the License.
//

package main

import (
	"archive/tar"
	"encoding/base64"
	"encoding/json"
	"errors"
	"fmt"
	"io"
	"io/ioutil"
	"log"
	"os"
	"path/filepath"
	"runtime"
	"strings"
	"time"

	"github.com/docker/docker/api/types"
	"github.com/docker/docker/client"
	"gopkg.in/yaml.v2"
)

// Container State
type State int

// Note: this omits 0 and 1 to prevent evaluation to True or False
const (
	Unknown    State = 2  // Default unset status, no configurations have been loaded
	DoNotBuild State = 3  // Special type, assigned by omission in the --build-only argument
	Failed     State = 4  // Dockerfile or pre-requisite step has returned an error
	Loading    State = 5  // The configuration is being loaded, Docker context and Dockerfile are being created
	Loaded     State = 6  // All pre-requisite build steps have been completed
	Building   State = 7  // Dockerfile is being built by the Docker client using the context payload
	Built      State = 8  // Docker client has built and tagged the last layer
	Pushing    State = 9  // Image is in the process of being pushed to the provided registry
	Pushed     State = 10 // Image has finished pushing to the provided registry
)

const DOCKER_API_VERSION = "1.37"

// Defines the attributes for a single host
type Container struct {
	// Reference to the parent SOE
	SoftwareOrder *SoftwareOrder

	// Basic default attributes set on creation
	Status    State  // See `type State` above
	Name      string // Hostname (sas-viya-<host>)
	Tag       string // Use container.GetTag or container.GetWholeImageName instead
	BaseImage string // Set by the order's --base-image argument
	IsStatic  bool   // Set by the CreateDockerContext function. Determined by the existance of the util/static-roles-<deployment>/<container-name> directory

	// Builder attributes
	BuildArgs         map[string]*string // Arguments that are passed into the Docker builder https://docs.docker.com/engine/reference/commandline/build/
	BuildPath         string             // Path to the inner container build directory: builds/<deployment-type>-<date>-<time>/sas-viya-<name>/
	ContextWriter     *tar.Writer        // Writes to a tar file that's passed to the Docker daemon as the build context
	Dockerfile        string             // Generated from the container's included roles
	DockerContext     *os.File           // Payload sent to the Docker builder, includes all files and the Dockerfile for the build
	DockerContextPath string             // Location of the tar file, which is passed to the Docker client
	DockerClient      *client.Client     // Individual connection to the Docker daemon, which allows for concurrency
	Log               *os.File           // Open file buffer that's written to
	LogPath           string             // Path to the log file so the buffer will know where to write
	Config            ContainerConfig    // Set by the config.yml and loaded by the order

	// Used for metrics, though this does not account for layer cache
	BuildStart time.Time // Set when the build command is sent to the Docker client
	BuildEnd   time.Time // Set when the build command receives a success signal from the Docker client
	PushStart  time.Time // Set when the push command is sent to the Docker client
	PushEnd    time.Time // Set when the push command receives a success signal from the Docker client
	ImageSize  int64     // Set after the build process by the Docker client ImageList command
}

// Each container has a configmap which define Docker layers.
// A static configmap.yml file is parsed and all containers
// that do not have static values are set to the defaults
// (see container.GetConfig).
type ContainerConfig struct {
	Ports       []string `yaml:"ports"`
	Environment []string `yaml:"environment"`
	Secrets     []string `yaml:"secrets"`
	Roles       []string `yaml:"roles"`
	Volumes     []string `yaml:"volumes"`
	Resources   struct {
		Limits   []string `yaml:"limits"`
		Requests []string `yaml:"requests"`
	} `yaml:"resources"`
}

// effectedImage holdes the docker file that will need to be applied to the container
type effectedImage struct {
	Dockerfile string
}

// Provide a human readable output of a container's configurations
func (config *ContainerConfig) String() string {
	return fmt.Sprintf("\n\n[CONFIGURATION]\n[Ports] %s\n[Environment] %s\n[Roles] %s\n[Volumes] %s\n\n",
		strings.Join(config.Ports, ", "),
		strings.Join(config.Environment, ", "),
		strings.Join(config.Roles, ", "),
		strings.Join(config.Volumes, ", "),
	)
}

// Used by the docker image build process to decode the string channel
type DockerResponse struct {
	Stream string      `json:"stream"`      // Shows up in an Image Build response
	Status string      `json:"status"`      // Shows up in an Image Push response
	Error  interface{} `json:"errorDetail"` // Only shows if there's an error image build response
}

// Write any number of object info to the container's log file
func (container *Container) WriteLog(contentBlocks ...interface{}) {
	// Write the filename and line number
	_, fullFilePath, fileCallerLineNumber, _ := runtime.Caller(1)
	filePathSections := strings.Split(fullFilePath, "/")
	fileCallerName := filePathSections[len(filePathSections)-1]
	container.Log.Write([]byte(fmt.Sprintf("[%s:%d] ",
		fileCallerName, fileCallerLineNumber)))

	// Write each interface
	for _, block := range contentBlocks {
		container.Log.Write([]byte(fmt.Sprintf("%v\n", block)))
	}

	container.Log.Write([]byte("\n"))
}

// Get the sas-viya-<name>
func (container *Container) GetName() string {
	return "sas-viya-" + strings.ToLower(container.Name)
}

// Get a the <recipe_version>-<date>-<time> format
func (container *Container) GetTag() string {
	// Use the "--tag" argument if provided
	if len(container.SoftwareOrder.TagOverride) > 0 {
		return container.SoftwareOrder.TagOverride
	}

	return fmt.Sprintf("%s-%s",
		strings.TrimSpace(RECIPE_VERSION),
		container.SoftwareOrder.TimestampTag)
}

// Get a <registry>/<namespace>/sas-viya-<name> format
func (container *Container) GetWholeImageName() string {
	return container.SoftwareOrder.DockerRegistry +
		"/" + container.SoftwareOrder.DockerNamespace +
		"/" + container.GetName() + ":" + container.GetTag()
}

// Loads the configmap of all static container attributes
func (container *Container) GetConfig() error {
	result := make(map[string]ContainerConfig)

	// Read the file and parse the results
	file, err := ioutil.ReadFile(container.SoftwareOrder.ConfigPath)
	if err != nil {
		return errors.New("Unable to read file config.yml, " + err.Error())
	}
	err = yaml.Unmarshal([]byte(file), &result)
	if err != nil {
		return errors.New("Unable to unmarshal file config.yml, " + err.Error())
	}

	// If an empty license secret is specified then load the license into the string
	targetConfig := result[container.Name]
	for index, secret := range targetConfig.Secrets {
		// Add the base64 encoded license
		if strings.Contains(strings.ToLower(secret), "setinit_text_enc=") {
			encodedLicense := string(base64.StdEncoding.EncodeToString(
				container.SoftwareOrder.License))
			targetConfig.Secrets[index] = "SETINIT_TEXT_ENC=" + encodedLicense
		}
		// Add the decoded license
		if strings.Contains(strings.ToLower(secret), "setinit_text=") {
			targetConfig.Secrets[index] = "SETINIT_TEXT=" + string(container.SoftwareOrder.License)
		}
	}

	// --- ADD DEFAULT VALUES  ---
	// The "config-<deploy-type>.yml" files in the root of this project lets you define
	// custom values. If a container does not have an entry in the config yaml then
	// some defaults are added in this section.

	// Default volumes
	targetConfig.Volumes = append(targetConfig.Volumes, "log=/opt/sas/viya/config/var/log")

	// Default roles: only applicable in the full deployment
	if len(targetConfig.Roles) == 0 {
		// If the container has no custom configuration then it's a dynamically created container.
		container.IsStatic = false
		targetConfig.Roles = []string{
			"ansible", "tini", "sas-prerequisites", "sas-install-base-packages", "sas-java",
		}
		targetConfig.Roles = append(targetConfig.Roles, container.Name)
		targetConfig.Roles = append(targetConfig.Roles, "cloud-config")
		container.WriteLog("Added default roles")
	}

	// Default resource limits
	if len(targetConfig.Resources.Limits) == 0 {
		targetConfig.Resources.Limits = append(targetConfig.Resources.Limits, "memory=10Gi")
	}

	// Default resource requests
	if len(targetConfig.Resources.Requests) == 0 {
		targetConfig.Resources.Requests = append(targetConfig.Resources.Requests, "memory=2Gi")
	}

	container.Config = targetConfig
	container.WriteLog("Container config:", container.Config)
	return nil
}

// Used by the Container struct to create a filesystem tree
type File struct {
	Name    string
	Content []byte
}

// Perform all pre-build steps after the playbook has been parsed
func (container *Container) Prebuild(progress chan string) error {
	// Open an individual Docker client connection
	dockerConnection, err := client.NewClientWithOpts(client.WithVersion(DOCKER_API_VERSION))
	if err != nil {
		debugMessage := "Unable to connect to Docker daemon. Ensure Docker is installed and the service is started. "
		return errors.New(debugMessage + err.Error())
	}
	container.DockerClient = dockerConnection

	// After all the files have been collected then tar them up to create a Docker context payload.
	// The build context must be a tar file since this isolates the build process.
	err = container.CreateDockerContext()
	if err != nil {
		return err
	}

	container.Status = Loaded
	return nil
}

// Load the Software Order's details to create build arguments
// Note: The Docker api requires BuildArgs to be a string pointer instead of just a string
func (container *Container) GetBuildArgs() {
	buildArgs := make(map[string]*string)
	buildArgs["BASE"] = &container.SoftwareOrder.BaseImage
	buildArgs["PLATFORM"] = &container.SoftwareOrder.Platform
	buildArgs["PLAYBOOK_SRV"] = &container.SoftwareOrder.CertBaseURL

	container.WriteLog(container.BuildArgs)
	container.BuildArgs = buildArgs
}

// Interface with the Docker client to run an image build
func (container *Container) Build(progress chan string) error {
	// Open the context payload created in pre-build so it can be passed to the Docker client
	dockerBuildContext, err := os.Open(container.DockerContextPath)
	if err != nil {
		return err
	}

	// Set the payload to send to the Docker client
	container.GetBuildArgs()
	buildOptions := types.ImageBuildOptions{
		Context:     dockerBuildContext,
		Tags:        []string{container.GetWholeImageName()},
		Dockerfile:  "Dockerfile",
		BuildArgs:   container.BuildArgs,
		Remove:      true,
		ForceRemove: true,
	}

	// Build the image and get the response
	container.WriteLog("----- Starting Docker Build -----")
	progress <- "Starting Docker build: " + container.GetWholeImageName() + " ... "
	buildResponseStream, err := container.DockerClient.ImageBuild(
		container.SoftwareOrder.BuildContext,
		dockerBuildContext,
		buildOptions)
	if err != nil {
		return err
	}
	return readDockerStream(buildResponseStream.Body,
		container, container.SoftwareOrder.Verbose, progress)
}

// Push the image to the docker registry that's defined in the software order's attributes
func (container *Container) Push(progress chan string) error {
	if container.Status != Built {
		return nil
	}
	container.Status = Pushing
	container.WriteLog("----- Starting Docker Push -----")
	progress <- "Pushing to Docker registry: " + container.GetWholeImageName() + " ... "
	pushResponseStream, err := container.DockerClient.ImagePush(container.SoftwareOrder.BuildContext,
		container.GetWholeImageName(), types.ImagePushOptions{RegistryAuth: container.SoftwareOrder.RegistryAuth})
	if err != nil {
		return err
	}
	return readDockerStream(pushResponseStream, container,
		container.SoftwareOrder.Verbose, progress)
}

// Helper function for container.Build and container.Push
// Read the response stream from a Docker client API call
func readDockerStream(responseStream io.ReadCloser,
	container *Container, verbose bool, progress chan string) error {

	// Stream the response into a json decoder and return it to the progress channel
	defer responseStream.Close()
	d := json.NewDecoder(responseStream)
	var response *DockerResponse
	responses := []DockerResponse{}
	for {
		if err := d.Decode(&response); err != nil {
			if err == io.EOF {
				break
			}
		}

		// The raw response is noisy with lots of spaces, so trim the spacing
		// and print it to standard output
		response.Stream = strings.TrimSpace(string(response.Stream))
		responses = append(responses, *response)
		container.WriteLog(response)
		if verbose && len(response.Stream) > 0 {
			if progress != nil {
				progress <- container.Name + ":\n" + response.Stream
			} else {
				// Work-around to allow single container to build without a progress stream
				log.Println(response.Stream)
			}
		}
		if response.Error != nil {
			// If anything goes wrong then dump the error and provide debugging options
			errSummary := fmt.Sprintf("[ERROR] %s: %v \n\nDebugging: %s\n",
				container.Name, response.Error, container.LogPath)
			return errors.New(errSummary)
		}
	}
	return nil
}

const dockerfileFromBase = `# Generated Dockerfile for %s
FROM %s
ARG PLATFORM
ARG PLAYBOOK_SRV
ENV PLATFORM=$PLATFORM ANSIBLE_CONFIG=/ansible/ansible.cfg ANSIBLE_CONTAINER=true
RUN mkdir --parents /opt/sas/viya/home/{lib/envesntl,bin}
RUN yum install --assumeyes ansible && rm -rf /root/.cache /var/cache/yum && \
    echo "\nminrate=1\ntimeout=300" >> /etc/yum.conf
ADD . /ansible
`

const dockerfileSetupEntrypoint = `# Start a top level process that starts all services
ENTRYPOINT /usr/bin/tini /opt/sas/viya/home/bin/%s-entrypoint.sh
`

// Each Ansible role is a RUN layer
const dockerfileRunLayer = `# %s role
RUN curl -o /ansible/SAS_CA_Certificate.pem ${PLAYBOOK_SRV}/cacert/ && \
    curl -o /ansible/entitlement_certificate.pem ${PLAYBOOK_SRV}/entitlement/ && \
    ansible-playbook --verbose /ansible/playbook.yml --extra-vars layer=%s && \
    rm /ansible/SAS_CA_Certificate.pem /ansible/entitlement_certificate.pem
`

// Create a Dockerfile by reading the container's configuration
func (container *Container) CreateDockerfile() string {
	// Grab the config and start formatting the Dockerfile
	dockerfile := fmt.Sprintf(dockerfileFromBase, "sas-viya-"+container.Name, container.BaseImage) + "\n"

	// For each role add to the result. Also add the container.Name role (self).
	dockerfile += "\n# Generated image includes the following Ansible roles, with the "
	for _, role := range container.Config.Roles {
		dockerfile += fmt.Sprintf(dockerfileRunLayer, role, role) + "\n"
	}

	// Add the provided volumes
	if len(container.Config.Volumes) > 0 {
		dockerfile += "# Volumes\n"
	}
	for _, volume := range container.Config.Volumes {
		dockerfile += fmt.Sprintf("VOLUME %s\n", volume)
	}

	// Expose the ports that were specified in the config
	if len(container.Config.Ports) > 0 {
		dockerfile += "\n# Ports\n"
	}
	for _, volume := range container.Config.Ports {
		dockerfile += fmt.Sprintf("EXPOSE %s\n", volume)
	}

	// Handle AddOns Dockerfile lines
	dockerfile = appendAddonLines(container.Name, dockerfile, container.SoftwareOrder.AddOns)

	dockerfile += "\n" + fmt.Sprintf(dockerfileSetupEntrypoint, container.Name)
	return dockerfile
}

// readAddonConf reads the yaml file and return the data.
func readAddonConf(fileName string) (map[string]effectedImage, error) {

	imageData := make(map[string]effectedImage)

	yamlFile, err := ioutil.ReadFile(fileName)
	if err != nil {
		return imageData, err
	}
	err = yaml.Unmarshal(yamlFile, &imageData)
	if err != nil {
		return imageData, err
	}

	return imageData, nil
}

// appendAddonLines adds any corresponding addon lines to a Dockerfile
// Helper function utilized by all the deployment types: single, multiple, and full
func appendAddonLines(name string, dockerfile string, addons []string) string {

	// This function now reads an addon_config.yml file in the addon directory to determine
	// which containers are affected by the Dockerfiles.
	if len(addons) > 0 {
		for _, addon := range addons {
			addonPath := "addons/" + addon + "/"

			images, err := readAddonConf(addonPath + "addon_config.yml")
			if err != nil {
				errString := fmt.Sprintf("Read YAML Failed: %s", err)
				log.Fatalf(errString)
			}

			targetImage, targetFound := images[name]

			// If we don't find the image name listed we skip.
			if !targetFound {
				continue
			}

<<<<<<< HEAD
			dockerfile += "\n# AddOn(s)"

			// Read the addon's Dockerfile and only grab the RUN, ADD, COPY, USER, lines
			dockerfile += "\n# " + addon + "\n"
			bytes, _ := ioutil.ReadFile(addonPath + targetImage.Dockerfile)

			lines := strings.Split(string(bytes), "\n")
			for index, line := range lines {
				line = strings.TrimSpace(line)
				if len(line) == 0 {
					continue
				}

				if strings.HasPrefix(line, "RUN ") ||
					strings.HasPrefix(line, "ADD ") ||
					strings.HasPrefix(line, "ARG") ||
					strings.HasPrefix(line, "COPY ") {
					dockerfile += line + "\n"

					// If there's a "\" then it's a multi-line command
					if strings.Contains(line, "\\") {
						for _, nextLine := range lines[index+1:] {
							dockerfile += nextLine + "\n"
							if !strings.Contains(nextLine, "\\") {
								break
							}
=======
			if strings.HasPrefix(line, "RUN ") ||
				strings.HasPrefix(line, "ADD ") ||
				strings.HasPrefix(line, "COPY ") ||
				strings.HasPrefix(line, "ARG ") {
				dockerfile += line + "\n"

				// If there's a "\" then it's a multi-line command
				if strings.Contains(line, "\\") {
					for _, nextLine := range lines[index+1:] {
						dockerfile += nextLine + "\n"
						if !strings.Contains(nextLine, "\\") {
							break
>>>>>>> d8827770
						}
					}
				}
			}
		}
	}

	return dockerfile
}

// Create a sub-directory within the builds directory, set the log path, and the Docker context path
func (container *Container) CreateBuildDirectory() error {
	// Create the tar file on the build machine
	container.BuildPath = container.SoftwareOrder.BuildPath + container.GetName()
	err := os.MkdirAll(container.BuildPath, 0744)
	if err != nil {
		return err
	}
	container.LogPath = container.BuildPath + "/log.txt"
	logFile, err := os.Create(container.LogPath)
	if err != nil {
		return err
	}
	container.Log = logFile
	buildContextTarName := "build_context.tar"

	container.DockerContextPath = container.BuildPath + "/" + buildContextTarName
	finalTarFile, err := os.Create(container.DockerContextPath)
	if err != nil {
		return err
	}
	container.ContextWriter = tar.NewWriter(finalTarFile)
	container.DockerContext = finalTarFile
	return nil
}

// Go through each item in the container's docker context and write the file's content to the tar file.
// Follow the Container directory structure (files/*, tasks/*, templates/*, vars/*)
func (container *Container) CreateDockerContext() error {
	err := container.CreateBuildDirectory()
	if err != nil {
		return err
	}

<<<<<<< HEAD
	// Add a rebuild script for easy debugging
	// TODO: Indent this block and use de-indent on each line to print correctly
	rebuildCommand := fmt.Sprintf(`
if [[ ! -f "Dockerfile" ]]; then
    tar -xf build_context.tar
fi

docker build \
--build-arg PLATFORM=%s \
--build-arg PLAYBOOK_SRV="%s" .
`, container.SoftwareOrder.Platform, filepath.Clean(container.SoftwareOrder.CertBaseURL))
	// End of rebuild script.

	err = ioutil.WriteFile(container.SoftwareOrder.BuildPath+"/docker-build.sh", []byte(rebuildCommand), 0744)
	if err != nil {
		return err
	}

=======
>>>>>>> d8827770
	// Load the config.yml
	err = container.GetConfig()
	if err != nil {
		return err
	}

	// Create the self playbook in the root directory
	err = container.AddFileToContext("util/playbook.yml", "playbook.yml", []byte{})
	if err != nil {
		return err
	}

	// Add the vars files from the playbook and place them in the root
	container.AddFileToContext(container.SoftwareOrder.PlaybookPath+"/vars.yml", "vars.yml", []byte{})
	container.AddFileToContext(container.SoftwareOrder.PlaybookPath+"/group_vars/all", "all.yml", []byte{})
	container.AddFileToContext(container.SoftwareOrder.PlaybookPath+"/internal/soe_defaults.yml", "soe_defaults.yml", []byte{})

	// Add each role dependency
	// Grab the role's defaults from the playbook in the directory named sas_viya_playbook/roles/<host>-0x64_redhat_linux_6-yum
	container.AddFileToContext(
		container.SoftwareOrder.PlaybookPath+"/internal/soe_defaults.yml",
		"roles/sas-install/vars/soe_defaults.yml", []byte{})

	for _, dep := range container.Config.Roles {
		internalRolePath := fmt.Sprintf("util/static-roles-%s/%s/", container.SoftwareOrder.DeploymentType, dep)

		// If the static-role exists then copy that directory structure
		if _, err := os.Stat(internalRolePath); !os.IsNotExist(err) {
			// The role exists in the static-roles directory, so copy the entire directory tree
			err = container.AddDirectoryToContext(internalRolePath, "roles/"+dep+"/", dep)
			if err != nil {
				return err
			}

			// Some static roles use a default entrypoint.
			// Check if there is already an entrypoint in the static role's directory, if not then add the default entrypoint.
			if _, err := os.Stat(internalRolePath + "templates/entrypoint"); os.IsNotExist(err) {
				err := container.AddFileToContext("util/entrypoint", "roles/"+dep+"/templates/entrypoint", []byte{})
				if err != nil {
					return err
				}
			}

			// Add the corresponding group_vars file if it exists in the playbook
			err = container.AddFileToContext(container.SoftwareOrder.PlaybookPath+"/group_vars/"+dep, "roles/"+dep+"/vars/"+dep, []byte{})
			if err != nil {
				// Ignore: not all come from the playbook
				err = nil
			}

		} else {
			//
			// The role does not exist in the static-roles directory, therefore
			// the entrypoint, templates, and vars cannot be added to the container for that role.
			//
			// Instead of using static files, get a set of defaults: util/task.yml, util/entrypoint.yml, playbook/group_vars/<name>.yml

			// Add the default entrypoint
			err := container.AddFileToContext("util/entrypoint", "roles/"+dep+"/templates/entrypoint", []byte{})
			if err != nil {
				return err
			}

			// Find the group_vars file that corresponds to the container
			// and add the list of packages to install into the sas-install role
			varsFileName := ""
			walkPath := container.SoftwareOrder.BuildPath + "sas_viya_playbook/group_vars/"
			_ = filepath.Walk(walkPath, func(path string, info os.FileInfo, err error) error {
				// Vars file may exist at group_vars/viprESM but container name is "vipresm"
				if strings.ToLower(info.Name()) == container.Name {
					varsFileName = info.Name()
				}
				return nil
			})
			if len(varsFileName) == 0 {
				return errors.New("Unable to create dynamic role for " + container.Name)
			}
			err = container.AddFileToContext(walkPath+varsFileName, "roles/"+dep+"/vars/"+dep, []byte{})
			if err != nil {
				return err
			}

			// Add the default task file
			if dep != "ansible" {
				err = container.AddFileToContext("util/task.yml", "roles/"+dep+"/tasks/main.yml", []byte{})
			}
			if err != nil {
				return err
			}
		}

		// Add some extra variables to every role
		otherVars := "ANSIBLE_CONTAINER: true\n"
		otherVars += "PROJECT_NAME: \"sas-viya\"\n"
		container.AddFileToContext("extravars.yml", "extravars.yml", []byte(otherVars))
	}

	// Handle the addons -- Each addon has a config file that specifies which container it affects.
	for _, addon := range container.SoftwareOrder.AddOns {
		addonPath := "addons/" + addon + "/"

		images, err := readAddonConf(addonPath + "addon_config.yml")
		if err != nil {
			errString := fmt.Sprintf("Read YAML Failed: %s", err)
			log.Fatalf(errString)
		}

		_, targetFound := images[container.Name]

		// If we don't find the image name listed we skip.
		if !targetFound {
			continue
		}
		log.Println("Including Addon: ", addon)
		log.Println("In container: ", container.Name)

		// We just want to add the addons in the top level so the Docker commands will work correctly
		container.AddDirectoryToContext("addons/"+addon+"/", "", "")
		container.WriteLog("includes addons", addon)
	}

	// Create the Dockerfile and add it to the root of the context
	container.AddFileToContext("util/ansible.cfg", "ansible.cfg", []byte{})

	container.Dockerfile = container.CreateDockerfile()
	container.AddFileToContext("", "Dockerfile", []byte(container.Dockerfile))

	// TODO: workaround for spawner-config requesting items from the casserver-config role
	//       since the programming image does not need to run ALL the casserver-config tasks
	//       Later we should de-couple spawner-config from casserver-config
	container.AddDirectoryToContext("util/static-roles-"+container.SoftwareOrder.DeploymentType+"/casserver-config/", "roles/casserver-config/", "casserver-config")
	container.AddDirectoryToContext("util/static-roles-"+container.SoftwareOrder.DeploymentType+"/cloud-config/", "roles/cloud-config/", "cloud-config")

	// Always include the sas-install role since its used by other roles
	container.AddDirectoryToContext("util/static-roles-"+container.SoftwareOrder.DeploymentType+"/sas-install/", "roles/sas-install/", "sas-install")

	return nil
}

// Writes to the container's tar file, provided EITHER externalPath or fileBytes
//
// externalPath: the absolute path on the build machine
// contextPath:  absolute path to where the file should go inside the Docker context (internal path)
//
// NOTE: If the path contains a directory at the end then you must append a "/"
func (container *Container) AddFileToContext(externalPath string, contextPath string, fileBytes []byte) error {
	// If a path on the build machine is provided then read the file
	bytes := fileBytes
	if len(bytes) == 0 {
		readBytes, err := ioutil.ReadFile(externalPath)
		if err != nil {
			return err
		}
		bytes = readBytes
	}

	// Tell the tar writer what the next block of data is
	header := &tar.Header{
		// The name of the file is the FULL path
		Name:    contextPath,
		Size:    int64(len(bytes)),
		Mode:    0777,
		ModTime: time.Now(),
	}

	if container.ContextWriter == nil {
		return errors.New("Could not create docker context. Archive context writer is nil.")
	}
	container.ContextWriter.WriteHeader(header)

	// Write the bytes to the tar file
	// Skip writing the file's bytes if there's no content to write (like with a directory)
	if len(bytes) == 0 {
		return nil
	}
<<<<<<< HEAD

	if _, err := container.ContextWriter.Write(bytes); err != nil {
		log.Println("err:", err)
		log.Println("Excluding file from context", externalPath, contextPath)
=======
	_, err := container.ContextWriter.Write(bytes)
	if err != nil {
		log.Println("Excluding file from context", externalPath, contextPath, err)
		container.WriteLog("Excluding files from context", externalPath, contextPath, err)
>>>>>>> d8827770
	}
	return nil
}

// Add all item in a directory, and its child items, to the Docker context.
//
// externalPath is the path on the build machine
// contextPath is where the file should go inside the Docker context
func (container *Container) AddDirectoryToContext(externalPath string, contextPath string, roleName string) error {
	var paths []string

	err := filepath.Walk(externalPath, func(path string, info os.FileInfo, err error) error {
		if info != nil {
			if !info.IsDir() {
				if strings.Contains(path, "Dockerfile") || strings.Contains(path, "addon_config.yml") {
					log.Println("Skipping: ", path )
					return nil
				}
				paths = append(paths, path)
			}
		}
		return nil
	})
	if err != nil {
		return err
	}

	// Utilize container.AddFileToContext to add each individual file
	for _, path := range paths {
		innerDirectory := ""
		// if we are adding an addon then we just want the filename
		// Need to copy sub-directories and preserve the directory structure
		if strings.Contains(path, "addons") {
			dirParts := strings.Split(path, "/")
			innerDirectory = strings.Replace(path, dirParts[0]+"/"+dirParts[1]+"/", "", -1)
		} else {
			// Never keep these upper level directories
			// Always keep intermediate directories. For example,
			//          Given external=templates/static-roles-<deployment>/sas-java, context=roles/sas-java/
			//          roles/sas-java/main.yml should be roles/sas-java/tasks/main.yml (keep /tasks/)
			innerDirectory = strings.Replace(path, "util/static-roles-"+container.SoftwareOrder.DeploymentType+"/"+roleName+"/", "", -1)
			innerDirectory = strings.Replace(innerDirectory, "/internal/", "", -1)
			innerDirectory = strings.Replace(innerDirectory, "sas_viya_playbook", "", -1)
		}

		err := container.AddFileToContext(path, contextPath+innerDirectory, []byte{})
		if err != nil {
			return err
		}
	}
	return nil
}

// Shut down open file handles and client connections
func (container *Container) Finish() error {
	err := container.DockerClient.Close()
	if err != nil {
		container.WriteLog("failed to close docker client", err)
		return err
	}

	err = container.Log.Close()
	if err != nil {
		container.WriteLog("failed to close log handle", err)
		return err
	}

	container.ContextWriter.Close()
	return nil
}<|MERGE_RESOLUTION|>--- conflicted
+++ resolved
@@ -388,7 +388,7 @@
 `
 
 // Create a Dockerfile by reading the container's configuration
-func (container *Container) CreateDockerfile() string {
+func (container *Container) CreateDockerfile() (string, error) {
 	// Grab the config and start formatting the Dockerfile
 	dockerfile := fmt.Sprintf(dockerfileFromBase, "sas-viya-"+container.Name, container.BaseImage) + "\n"
 
@@ -415,10 +415,13 @@
 	}
 
 	// Handle AddOns Dockerfile lines
-	dockerfile = appendAddonLines(container.Name, dockerfile, container.SoftwareOrder.AddOns)
+	dockerfile, err := appendAddonLines(container.Name, dockerfile, container.SoftwareOrder.AddOns)
+	if err != nil {
+		return dockerfile, err
+	}
 
 	dockerfile += "\n" + fmt.Sprintf(dockerfileSetupEntrypoint, container.Name)
-	return dockerfile
+	return dockerfile, nil
 }
 
 // readAddonConf reads the yaml file and return the data.
@@ -438,36 +441,30 @@
 	return imageData, nil
 }
 
-// appendAddonLines adds any corresponding addon lines to a Dockerfile
-// Helper function utilized by all the deployment types: single, multiple, and full
-func appendAddonLines(name string, dockerfile string, addons []string) string {
+// Adds any corresponding addon lines to a Dockerfile
+// Helper function utilized by all the deployment types
+func appendAddonLines(name string, dockerfile string, addons []string) (string, error) {
 
 	// This function now reads an addon_config.yml file in the addon directory to determine
 	// which containers are affected by the Dockerfiles.
 	if len(addons) > 0 {
 		for _, addon := range addons {
 			addonPath := "addons/" + addon + "/"
-
 			images, err := readAddonConf(addonPath + "addon_config.yml")
 			if err != nil {
-				errString := fmt.Sprintf("Read YAML Failed: %s", err)
-				log.Fatalf(errString)
-			}
-
+				return "", err
+			}
+
+			// If we don't find the image name listed we skip.
 			targetImage, targetFound := images[name]
-
-			// If we don't find the image name listed we skip.
 			if !targetFound {
 				continue
 			}
 
-<<<<<<< HEAD
+			// Read the addon's Dockerfile and only grab the RUN, ADD, COPY, USER, lines
 			dockerfile += "\n# AddOn(s)"
-
-			// Read the addon's Dockerfile and only grab the RUN, ADD, COPY, USER, lines
 			dockerfile += "\n# " + addon + "\n"
 			bytes, _ := ioutil.ReadFile(addonPath + targetImage.Dockerfile)
-
 			lines := strings.Split(string(bytes), "\n")
 			for index, line := range lines {
 				line = strings.TrimSpace(line)
@@ -488,20 +485,6 @@
 							if !strings.Contains(nextLine, "\\") {
 								break
 							}
-=======
-			if strings.HasPrefix(line, "RUN ") ||
-				strings.HasPrefix(line, "ADD ") ||
-				strings.HasPrefix(line, "COPY ") ||
-				strings.HasPrefix(line, "ARG ") {
-				dockerfile += line + "\n"
-
-				// If there's a "\" then it's a multi-line command
-				if strings.Contains(line, "\\") {
-					for _, nextLine := range lines[index+1:] {
-						dockerfile += nextLine + "\n"
-						if !strings.Contains(nextLine, "\\") {
-							break
->>>>>>> d8827770
 						}
 					}
 				}
@@ -509,7 +492,7 @@
 		}
 	}
 
-	return dockerfile
+	return dockerfile, nil
 }
 
 // Create a sub-directory within the builds directory, set the log path, and the Docker context path
@@ -546,27 +529,6 @@
 		return err
 	}
 
-<<<<<<< HEAD
-	// Add a rebuild script for easy debugging
-	// TODO: Indent this block and use de-indent on each line to print correctly
-	rebuildCommand := fmt.Sprintf(`
-if [[ ! -f "Dockerfile" ]]; then
-    tar -xf build_context.tar
-fi
-
-docker build \
---build-arg PLATFORM=%s \
---build-arg PLAYBOOK_SRV="%s" .
-`, container.SoftwareOrder.Platform, filepath.Clean(container.SoftwareOrder.CertBaseURL))
-	// End of rebuild script.
-
-	err = ioutil.WriteFile(container.SoftwareOrder.BuildPath+"/docker-build.sh", []byte(rebuildCommand), 0744)
-	if err != nil {
-		return err
-	}
-
-=======
->>>>>>> d8827770
 	// Load the config.yml
 	err = container.GetConfig()
 	if err != nil {
@@ -667,23 +629,18 @@
 	// Handle the addons -- Each addon has a config file that specifies which container it affects.
 	for _, addon := range container.SoftwareOrder.AddOns {
 		addonPath := "addons/" + addon + "/"
-
 		images, err := readAddonConf(addonPath + "addon_config.yml")
 		if err != nil {
-			errString := fmt.Sprintf("Read YAML Failed: %s", err)
-			log.Fatalf(errString)
-		}
-
+			return err
+		}
+
+		// If we don't find the image name listed we skip.
 		_, targetFound := images[container.Name]
-
-		// If we don't find the image name listed we skip.
 		if !targetFound {
 			continue
 		}
-		log.Println("Including Addon: ", addon)
-		log.Println("In container: ", container.Name)
-
-		// We just want to add the addons in the top level so the Docker commands will work correctly
+
+		// Add the files to the top level of the docker context
 		container.AddDirectoryToContext("addons/"+addon+"/", "", "")
 		container.WriteLog("includes addons", addon)
 	}
@@ -691,7 +648,10 @@
 	// Create the Dockerfile and add it to the root of the context
 	container.AddFileToContext("util/ansible.cfg", "ansible.cfg", []byte{})
 
-	container.Dockerfile = container.CreateDockerfile()
+	container.Dockerfile, err = container.CreateDockerfile()
+	if err != nil {
+		return err
+	}
 	container.AddFileToContext("", "Dockerfile", []byte(container.Dockerfile))
 
 	// TODO: workaround for spawner-config requesting items from the casserver-config role
@@ -742,17 +702,10 @@
 	if len(bytes) == 0 {
 		return nil
 	}
-<<<<<<< HEAD
-
-	if _, err := container.ContextWriter.Write(bytes); err != nil {
-		log.Println("err:", err)
-		log.Println("Excluding file from context", externalPath, contextPath)
-=======
 	_, err := container.ContextWriter.Write(bytes)
 	if err != nil {
 		log.Println("Excluding file from context", externalPath, contextPath, err)
 		container.WriteLog("Excluding files from context", externalPath, contextPath, err)
->>>>>>> d8827770
 	}
 	return nil
 }
@@ -768,7 +721,7 @@
 		if info != nil {
 			if !info.IsDir() {
 				if strings.Contains(path, "Dockerfile") || strings.Contains(path, "addon_config.yml") {
-					log.Println("Skipping: ", path )
+					log.Println("Skipping: ", path)
 					return nil
 				}
 				paths = append(paths, path)
